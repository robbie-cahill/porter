package api

import (
	"fmt"
	"net/http"
	"strconv"
	"strings"

	"github.com/go-playground/locales/en"
	ut "github.com/go-playground/universal-translator"
	vr "github.com/go-playground/validator/v10"
	"github.com/porter-dev/porter/internal/auth/sessionstore"
	"github.com/porter-dev/porter/internal/auth/token"
<<<<<<< HEAD
	"github.com/porter-dev/porter/internal/notifier"
	"github.com/porter-dev/porter/internal/notifier/sendgrid"
=======
	"github.com/porter-dev/porter/internal/kubernetes/local"
>>>>>>> b85adb44
	"github.com/porter-dev/porter/internal/oauth"
	"golang.org/x/oauth2"
	"gorm.io/gorm"

	"github.com/gorilla/sessions"
	"github.com/porter-dev/porter/internal/helm"
	"github.com/porter-dev/porter/internal/helm/loader"
	"github.com/porter-dev/porter/internal/kubernetes"
	lr "github.com/porter-dev/porter/internal/logger"
	"github.com/porter-dev/porter/internal/repository"
	"github.com/porter-dev/porter/internal/repository/test"
	"github.com/porter-dev/porter/internal/validator"
	"helm.sh/helm/v3/pkg/storage"

	"github.com/porter-dev/porter/internal/analytics"
	"github.com/porter-dev/porter/internal/config"
)

// TestAgents are the k8s agents used for testing
type TestAgents struct {
	HelmAgent             *helm.Agent
	HelmTestStorageDriver *storage.Storage
	K8sAgent              *kubernetes.Agent
}

// AppConfig is the configuration required for creating a new App
type AppConfig struct {
	DB         *gorm.DB
	Logger     *lr.Logger
	Repository repository.Repository
	ServerConf config.ServerConf
	RedisConf  *config.RedisConf
	DBConf     config.DBConf
	CapConf    config.CapConf

	// TestAgents if API is in testing mode
	TestAgents *TestAgents
}

// App represents an API instance with handler methods attached, a DB connection
// and a logger instance
type App struct {
	// Server configuration
	ServerConf config.ServerConf

	// Logger for logging
	Logger *lr.Logger

	// Repo implements a query repository
	Repo repository.Repository

	// session store for cookie-based sessions
	Store sessions.Store

	// agents exposed for testing
	TestAgents *TestAgents

	// An in-cluster agent if service is running in cluster
	ProvisionerAgent *kubernetes.Agent
	IngressAgent     *kubernetes.Agent

	// redis client for redis connection
	RedisConf *config.RedisConf

	// config for db
	DBConf config.DBConf

	// config for capabilities
	Capabilities *AppCapabilities

	// ChartLookupURLs contains an in-memory store of Porter chart names matched with
	// a repo URL, so that finding a chart does not involve multiple lookups to our
	// chart repo's index.yaml file
	ChartLookupURLs map[string]string

	// oauth-specific clients
	GithubUserConf    *oauth2.Config
	GithubProjectConf *oauth2.Config
	GithubAppConf     *oauth.GithubAppConf
	DOConf            *oauth2.Config
	GoogleUserConf    *oauth2.Config
	SlackConf         *oauth2.Config

<<<<<<< HEAD
	db            *gorm.DB
	validator     *vr.Validate
	translator    *ut.Translator
	tokenConf     *token.TokenGeneratorConf
	segmentClient *segment.Client
	notifier      notifier.UserNotifier
=======
	db              *gorm.DB
	validator       *vr.Validate
	translator      *ut.Translator
	tokenConf       *token.TokenGeneratorConf
	analyticsClient analytics.AnalyticsSegmentClient
>>>>>>> b85adb44
}

type AppCapabilities struct {
	Provisioning       bool `json:"provisioner"`
	Github             bool `json:"github"`
	BasicLogin         bool `json:"basic_login"`
	GithubLogin        bool `json:"github_login"`
	GoogleLogin        bool `json:"google_login"`
	SlackNotifications bool `json:"slack_notifs"`
	Email              bool `json:"email"`
	Analytics          bool `json:"analytics"`
}

// New returns a new App instance
func New(conf *AppConfig) (*App, error) {
	// create a new validator and translator
	validator := validator.New()

	en := en.New()
	uni := ut.New(en, en)
	translator, found := uni.GetTranslator("en")

	if !found {
		return nil, fmt.Errorf("could not find \"en\" translator")
	}

	app := &App{
		Logger:       conf.Logger,
		Repo:         conf.Repository,
		ServerConf:   conf.ServerConf,
		RedisConf:    conf.RedisConf,
		DBConf:       conf.DBConf,
		TestAgents:   conf.TestAgents,
		Capabilities: &AppCapabilities{},
		db:           conf.DB,
		validator:    validator,
		translator:   &translator,
	}

	// if repository not specified, default to in-memory
	if app.Repo == nil {
		app.Repo = test.NewRepository(true)
	}

	// create the session store
	store, err := sessionstore.NewStore(app.Repo, app.ServerConf)

	if err != nil {
		return nil, err
	}

	app.Store = store
	sc := conf.ServerConf

	// get the InClusterAgent from either a file-based kubeconfig or the in-cluster agent
	app.assignProvisionerAgent(&sc)
	app.assignIngressAgent(&sc)

	// if server config contains OAuth client info, create clients
	if sc.GithubClientID != "" && sc.GithubClientSecret != "" {
		app.Capabilities.Github = true

		app.GithubUserConf = oauth.NewGithubClient(&oauth.Config{
			ClientID:     sc.GithubClientID,
			ClientSecret: sc.GithubClientSecret,
			Scopes:       []string{"read:user", "user:email"},
			BaseURL:      sc.ServerURL,
		})

		app.GithubProjectConf = oauth.NewGithubClient(&oauth.Config{
			ClientID:     sc.GithubClientID,
			ClientSecret: sc.GithubClientSecret,
			Scopes:       []string{"repo", "read:user", "workflow"},
			BaseURL:      sc.ServerURL,
		})

		app.Capabilities.GithubLogin = sc.GithubLoginEnabled
	}

	if sc.GithubAppClientID != "" &&
		sc.GithubAppClientSecret != "" &&
		sc.GithubAppName != "" &&
		sc.GithubAppWebhookSecret != "" &&
		sc.GithubAppSecretPath != "" &&
		sc.GithubAppID != "" {
		if AppID, err := strconv.ParseInt(sc.GithubAppID, 10, 64); err == nil {
			app.GithubAppConf = oauth.NewGithubAppClient(&oauth.Config{
				ClientID:     sc.GithubAppClientID,
				ClientSecret: sc.GithubAppClientSecret,
				Scopes:       []string{"read:user"},
				BaseURL:      sc.ServerURL,
			}, sc.GithubAppName, sc.GithubAppWebhookSecret, sc.GithubAppSecretPath, AppID)
		}
	}

	if sc.GoogleClientID != "" && sc.GoogleClientSecret != "" {
		app.Capabilities.GoogleLogin = true

		app.GoogleUserConf = oauth.NewGoogleClient(&oauth.Config{
			ClientID:     sc.GoogleClientID,
			ClientSecret: sc.GoogleClientSecret,
			Scopes: []string{
				"openid",
				"profile",
				"email",
			},
			BaseURL: sc.ServerURL,
		})
	}

	if sc.SlackClientID != "" && sc.SlackClientSecret != "" {
		app.Capabilities.SlackNotifications = true

		app.SlackConf = oauth.NewSlackClient(&oauth.Config{
			ClientID:     sc.SlackClientID,
			ClientSecret: sc.SlackClientSecret,
			Scopes: []string{
				"incoming-webhook",
				"team:read",
			},
			BaseURL: sc.ServerURL,
		})
	}

	if sc.DOClientID != "" && sc.DOClientSecret != "" {
		app.DOConf = oauth.NewDigitalOceanClient(&oauth.Config{
			ClientID:     sc.DOClientID,
			ClientSecret: sc.DOClientSecret,
			Scopes:       []string{"read", "write"},
			BaseURL:      sc.ServerURL,
		})
	}

	if sc.SendgridAPIKey != "" {
		app.Capabilities.Email = true

		sgClient := &sendgrid.Client{
			APIKey:                  sc.SendgridAPIKey,
			PWResetTemplateID:       sc.SendgridPWResetTemplateID,
			PWGHTemplateID:          sc.SendgridPWGHTemplateID,
			VerifyEmailTemplateID:   sc.SendgridVerifyEmailTemplateID,
			ProjectInviteTemplateID: sc.SendgridProjectInviteTemplateID,
			SenderEmail:             sc.SendgridSenderEmail,
		}

		app.notifier = sendgrid.NewUserNotifier(sgClient)
	}

	app.Capabilities.Analytics = sc.SegmentClientKey != ""
	app.Capabilities.BasicLogin = sc.BasicLoginEnabled

	app.tokenConf = &token.TokenGeneratorConf{
		TokenSecret: conf.ServerConf.TokenGeneratorSecret,
	}

	newSegmentClient := analytics.InitializeAnalyticsSegmentClient(sc.SegmentClientKey, app.Logger)
	app.analyticsClient = newSegmentClient

	app.updateChartRepoURLs()

	return app, nil
}

func (app *App) assignProvisionerAgent(sc *config.ServerConf) error {
	if sc.ProvisionerCluster == "kubeconfig" && sc.SelfKubeconfig != "" {
		app.Capabilities.Provisioning = true

		agent, err := local.GetSelfAgentFromFileConfig(sc.SelfKubeconfig)

		if err != nil {
			return fmt.Errorf("could not get in-cluster agent: %v", err)
		}

		app.ProvisionerAgent = agent

		return nil
	} else if sc.ProvisionerCluster == "kubeconfig" {
		return fmt.Errorf(`"kubeconfig" cluster option requires path to kubeconfig`)
	}

	app.Capabilities.Provisioning = true

	agent, err := kubernetes.GetAgentInClusterConfig()

	if err != nil {
		return fmt.Errorf("could not get in-cluster agent: %v", err)
	}

	app.ProvisionerAgent = agent

	return nil
}

func (app *App) assignIngressAgent(sc *config.ServerConf) error {
	if sc.IngressCluster == "kubeconfig" && sc.SelfKubeconfig != "" {
		agent, err := local.GetSelfAgentFromFileConfig(sc.SelfKubeconfig)

		if err != nil {
			return fmt.Errorf("could not get in-cluster agent: %v", err)
		}

		app.IngressAgent = agent

		return nil
	} else if sc.IngressCluster == "kubeconfig" {
		return fmt.Errorf(`"kubeconfig" cluster option requires path to kubeconfig`)
	}

	agent, err := kubernetes.GetAgentInClusterConfig()

	if err != nil {
		return fmt.Errorf("could not get in-cluster agent: %v", err)
	}

	app.IngressAgent = agent

	return nil
}

func (app *App) getTokenFromRequest(r *http.Request) *token.Token {
	reqToken := r.Header.Get("Authorization")

	splitToken := strings.Split(reqToken, "Bearer")

	if len(splitToken) != 2 {
		return nil
	}

	reqToken = strings.TrimSpace(splitToken[1])

	tok, err := token.GetTokenFromEncoded(reqToken, app.tokenConf)

	if err != nil {
		return nil
	}

	return tok
}

func (app *App) updateChartRepoURLs() {
	newCharts := make(map[string]string)

	for _, chartRepo := range []string{
		app.ServerConf.DefaultApplicationHelmRepoURL,
		app.ServerConf.DefaultAddonHelmRepoURL,
	} {
		indexFile, err := loader.LoadRepoIndexPublic(chartRepo)

		if err != nil {
			continue
		}

		for chartName, _ := range indexFile.Entries {
			newCharts[chartName] = chartRepo
		}
	}

	app.ChartLookupURLs = newCharts
}<|MERGE_RESOLUTION|>--- conflicted
+++ resolved
@@ -11,12 +11,8 @@
 	vr "github.com/go-playground/validator/v10"
 	"github.com/porter-dev/porter/internal/auth/sessionstore"
 	"github.com/porter-dev/porter/internal/auth/token"
-<<<<<<< HEAD
-	"github.com/porter-dev/porter/internal/notifier"
+	"github.com/porter-dev/porter/internal/kubernetes/local"
 	"github.com/porter-dev/porter/internal/notifier/sendgrid"
-=======
-	"github.com/porter-dev/porter/internal/kubernetes/local"
->>>>>>> b85adb44
 	"github.com/porter-dev/porter/internal/oauth"
 	"golang.org/x/oauth2"
 	"gorm.io/gorm"
@@ -100,20 +96,11 @@
 	GoogleUserConf    *oauth2.Config
 	SlackConf         *oauth2.Config
 
-<<<<<<< HEAD
-	db            *gorm.DB
-	validator     *vr.Validate
-	translator    *ut.Translator
-	tokenConf     *token.TokenGeneratorConf
-	segmentClient *segment.Client
-	notifier      notifier.UserNotifier
-=======
 	db              *gorm.DB
 	validator       *vr.Validate
 	translator      *ut.Translator
 	tokenConf       *token.TokenGeneratorConf
 	analyticsClient analytics.AnalyticsSegmentClient
->>>>>>> b85adb44
 }
 
 type AppCapabilities struct {
