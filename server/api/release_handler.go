--- conflicted
+++ resolved
@@ -1083,12 +1083,8 @@
 				Errors: []string{"release not found"},
 			}, w)
 
-<<<<<<< HEAD
-		release, err := app.Repo.Release().ReadRelease(uint(clusterID), name, rel.Namespace)
-=======
 			return
 		}
->>>>>>> b85adb44
 
 		if release != nil {
 			// update image repo uri if changed
@@ -1130,22 +1126,6 @@
 				repoSplit := strings.Split(gitAction.GitRepo, "/")
 
 				gaRunner := &actions.GithubActions{
-<<<<<<< HEAD
-					ServerURL:      app.ServerConf.ServerURL,
-					GitIntegration: gr,
-					GitRepoName:    repoSplit[1],
-					GitRepoOwner:   repoSplit[0],
-					Repo:           app.Repo,
-					GithubConf:     app.GithubProjectConf,
-					WebhookToken:   release.WebhookToken,
-					ProjectID:      uint(projID),
-					ReleaseName:    name,
-					GitBranch:      gitAction.GitBranch,
-					DockerFilePath: gitAction.DockerfilePath,
-					FolderPath:     gitAction.FolderPath,
-					ImageRepoURL:   gitAction.ImageRepoURI,
-					BuildEnv:       cEnv.Container.Env.Normal,
-=======
 					ServerURL:              app.ServerConf.ServerURL,
 					GithubOAuthIntegration: gr,
 					GithubInstallationID:   gitAction.GithubInstallationID,
@@ -1164,7 +1144,6 @@
 					BuildEnv:               cEnv.Container.Env.Normal,
 					ClusterID:              release.ClusterID,
 					Version:                gitAction.Version,
->>>>>>> b85adb44
 				}
 
 				actionVersion, err := semver.NewVersion(gaRunner.Version)
@@ -1585,22 +1564,6 @@
 				}
 
 				gaRunner := &actions.GithubActions{
-<<<<<<< HEAD
-					ServerURL:      app.ServerConf.ServerURL,
-					GitIntegration: gr,
-					GitRepoName:    repoSplit[1],
-					GitRepoOwner:   repoSplit[0],
-					Repo:           app.Repo,
-					GithubConf:     app.GithubProjectConf,
-					WebhookToken:   release.WebhookToken,
-					ProjectID:      uint(projID),
-					ReleaseName:    name,
-					GitBranch:      gitAction.GitBranch,
-					DockerFilePath: gitAction.DockerfilePath,
-					FolderPath:     gitAction.FolderPath,
-					ImageRepoURL:   gitAction.ImageRepoURI,
-					BuildEnv:       cEnv.Container.Env.Normal,
-=======
 					ServerURL:              app.ServerConf.ServerURL,
 					GithubOAuthIntegration: gr,
 					GithubInstallationID:   gitAction.GithubInstallationID,
@@ -1619,7 +1582,6 @@
 					BuildEnv:               cEnv.Container.Env.Normal,
 					ClusterID:              release.ClusterID,
 					Version:                gitAction.Version,
->>>>>>> b85adb44
 				}
 
 				actionVersion, err := semver.NewVersion(gaRunner.Version)
