package api

import (
	"encoding/json"
	"net/http"
	"net/url"

	"github.com/go-chi/chi"
	"github.com/porter-dev/porter/internal/forms"
	"github.com/porter-dev/porter/internal/helm"
	"github.com/porter-dev/porter/internal/helm/loader"
)

// HandleDeployTemplate triggers a chart deployment from a template
func (app *App) HandleDeployTemplate(w http.ResponseWriter, r *http.Request) {
	name := chi.URLParam(r, "name")
	version := chi.URLParam(r, "version")

	// if version passed as latest, pass empty string to loader to get latest
	if version == "latest" {
		version = ""
	}

	getChartForm := &forms.ChartForm{
		Name:    name,
		Version: version,
		RepoURL: "https://porter-dev.github.io/chart-repo/",
	}

	// if a repo_url is passed as query param, it will be populated
	vals, err := url.ParseQuery(r.URL.RawQuery)

	if err != nil {
		app.handleErrorFormDecoding(err, ErrReleaseDecode, w)
		return
	}

	getChartForm.PopulateRepoURLFromQueryParams(vals)

	chart, err := loader.LoadChart(getChartForm.RepoURL, getChartForm.Name, getChartForm.Version)

	if err != nil {
		app.handleErrorFormDecoding(err, ErrReleaseDecode, w)
		return
	}

	form := &forms.InstallChartTemplateForm{
		ReleaseForm: &forms.ReleaseForm{
			Form: &helm.Form{
				Repo: app.repo,
			},
		},
		ChartTemplateForm: &forms.ChartTemplateForm{},
	}

	form.ReleaseForm.PopulateHelmOptionsFromQueryParams(
		vals,
		app.repo.Cluster,
	)

	if err := json.NewDecoder(r.Body).Decode(form); err != nil {
		app.handleErrorFormDecoding(err, ErrUserDecode, w)
		return
	}

	agent, err := app.getAgentFromReleaseForm(
		w,
		r,
		form.ReleaseForm,
	)

	if err != nil {
		app.handleErrorFormDecoding(err, ErrUserDecode, w)
		return
	}

<<<<<<< HEAD
	values := form.ChartTemplateForm.FormValues

	v, err := yaml.Marshal(values)
	if err != nil {
		return
	}

	var tgz string
	switch form.ChartTemplateForm.TemplateName {
	case "redis":
		tgz = "redis-0.0.1.tgz"
	case "Docker":
		tgz = "docker-0.0.1.tgz"
=======
	conf := &helm.InstallChartConfig{
		Chart:     chart,
		Name:      form.ChartTemplateForm.Name,
		Namespace: form.ReleaseForm.Form.Namespace,
		Values:    form.ChartTemplateForm.FormValues,
>>>>>>> 77a061cc
	}

	_, err = agent.InstallChart(conf)

	if err != nil {
		app.sendExternalError(err, http.StatusInternalServerError, HTTPError{
			Code:   ErrReleaseDeploy,
			Errors: []string{"error installing a new chart: " + err.Error()},
		}, w)

		return
	}

	w.WriteHeader(http.StatusOK)
}<|MERGE_RESOLUTION|>--- conflicted
+++ resolved
@@ -74,27 +74,11 @@
 		return
 	}
 
-<<<<<<< HEAD
-	values := form.ChartTemplateForm.FormValues
-
-	v, err := yaml.Marshal(values)
-	if err != nil {
-		return
-	}
-
-	var tgz string
-	switch form.ChartTemplateForm.TemplateName {
-	case "redis":
-		tgz = "redis-0.0.1.tgz"
-	case "Docker":
-		tgz = "docker-0.0.1.tgz"
-=======
 	conf := &helm.InstallChartConfig{
 		Chart:     chart,
 		Name:      form.ChartTemplateForm.Name,
 		Namespace: form.ReleaseForm.Form.Namespace,
 		Values:    form.ChartTemplateForm.FormValues,
->>>>>>> 77a061cc
 	}
 
 	_, err = agent.InstallChart(conf)
