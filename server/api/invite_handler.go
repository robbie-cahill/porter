package api

import (
	"encoding/json"
	"fmt"
	"net/http"
	"net/url"
	"strconv"

	"github.com/go-chi/chi"
	"github.com/porter-dev/porter/api/types"
	"github.com/porter-dev/porter/internal/forms"
	"github.com/porter-dev/porter/internal/models"
	"github.com/porter-dev/porter/internal/notifier"
)

// HandleCreateInvite creates a new invite for a project
func (app *App) HandleCreateInvite(w http.ResponseWriter, r *http.Request) {
	projID, err := strconv.ParseUint(chi.URLParam(r, "project_id"), 0, 64)

	if err != nil || projID == 0 {
		app.handleErrorFormDecoding(err, ErrProjectDecode, w)
		return
	}

	form := &forms.CreateInvite{
		ProjectID: uint(projID),
	}

	// decode from JSON to form value
	if err := json.NewDecoder(r.Body).Decode(form); err != nil {
		app.handleErrorFormDecoding(err, ErrProjectDecode, w)
		return
	}

	// validate the form
	if err := app.validator.Struct(form); err != nil {
		app.handleErrorFormValidation(err, ErrProjectValidateFields, w)
		return
	}

	// convert the form to an invite
	invite, err := form.ToInvite()

	if err != nil {
		app.handleErrorFormDecoding(err, ErrProjectDecode, w)
		return
	}

	// handle write to the database
	invite, err = app.Repo.Invite().CreateInvite(invite)

	if err != nil {
		app.handleErrorDataWrite(err, w)
		return
	}

	app.Logger.Info().Msgf("New invite created: %d", invite.ID)

	w.WriteHeader(http.StatusCreated)

	inviteExt := invite.Externalize()

	if err := json.NewEncoder(w).Encode(inviteExt); err != nil {
		app.handleErrorFormDecoding(err, ErrProjectDecode, w)
		return
	}

	// send invite email
	project, err := app.Repo.Project().ReadProject(uint(projID))

	if err != nil {
		return
	}

	userID, err := app.getUserIDFromRequest(r)

	if err != nil {
		return
	}

	user, err := app.Repo.User().ReadUser(userID)

	if err != nil {
		return
	}

	app.notifier.SendProjectInviteEmail(
		&notifier.SendProjectInviteEmailOpts{
			InviteeEmail:      form.Email,
			URL:               fmt.Sprintf("%s/api/projects/%d/invites/%s", app.ServerConf.ServerURL, projID, invite.Token),
			Project:           project.Name,
			ProjectOwnerEmail: user.Email,
		},
	)
}

// HandleUpdateInviteRole updates the role for a pending invitation
func (app *App) HandleUpdateInviteRole(w http.ResponseWriter, r *http.Request) {
	id, err := strconv.ParseUint(chi.URLParam(r, "invite_id"), 0, 64)

	if err != nil || id == 0 {
		app.handleErrorFormDecoding(err, ErrProjectDecode, w)
		return
	}

	invite, err := app.Repo.Invite.ReadInvite(uint(id))

	if err != nil {
		app.handleErrorRead(err, ErrProjectDataRead, w)
		return
	}

	form := &forms.UpdateProjectRoleForm{}

	// decode from JSON to form value
	if err := json.NewDecoder(r.Body).Decode(form); err != nil {
		app.handleErrorFormDecoding(err, ErrProjectDecode, w)
		return
	}

	invite.Kind = form.Kind

	invite, err = app.Repo.Invite.UpdateInvite(invite)

	if err != nil {
		app.handleErrorRead(err, ErrProjectDataRead, w)
		return
	}

	w.WriteHeader(http.StatusOK)
}

// HandleAcceptInvite accepts an invite to a new project: if successful, a new role
// is created for that user in the project
func (app *App) HandleAcceptInvite(w http.ResponseWriter, r *http.Request) {
	session, err := app.Store.Get(r, app.ServerConf.CookieName)

	if err != nil {
		acceptInviteError(w, r)
		return
	}

	userID, _ := session.Values["user_id"].(uint)

	user, err := app.Repo.User().ReadUser(userID)

	if err != nil {
		acceptInviteError(w, r)
		return
	}

	token := chi.URLParam(r, "token")

	if token == "" {
		acceptInviteError(w, r)
		return
	}

	projID, err := strconv.ParseUint(chi.URLParam(r, "project_id"), 0, 64)

	if err != nil || projID == 0 {
		acceptInviteError(w, r)
		return
	}

	invite, err := app.Repo.Invite().ReadInviteByToken(token)

	if err != nil || invite.ProjectID != uint(projID) {
		vals := url.Values{}
		vals.Add("error", "Invalid invite token")
		http.Redirect(w, r, fmt.Sprintf("/dashboard?%s", vals.Encode()), 302)

		return
	}

	// check that the invite has not expired and has not been accepted
	if invite.IsExpired() || invite.IsAccepted() {
		vals := url.Values{}
		vals.Add("error", "Invite has expired")
		http.Redirect(w, r, fmt.Sprintf("/dashboard?%s", vals.Encode()), 302)

		return
	}

	// check that the invite email matches the user's email
	if user.Email != invite.Email {
		vals := url.Values{}
		vals.Add("error", "Wrong email for invite")
		http.Redirect(w, r, fmt.Sprintf("/dashboard?%s", vals.Encode()), 302)

		return
	}

	// create a new role for the user in the project
	projModel, err := app.Repo.Project().ReadProject(uint(projID))

	if err != nil {
		acceptInviteError(w, r)
		return
	}

	kind := invite.Kind

	if kind == "" {
		kind = models.RoleDeveloper
	}

	// create a new Role with the user as the admin
<<<<<<< HEAD
	_, err = app.Repo.Project().CreateProjectRole(projModel, &models.Role{
		Role: types.Role{
			UserID:    userID,
			ProjectID: uint(projID),
			Kind:      types.RoleAdmin,
		},
=======
	_, err = app.Repo.Project.CreateProjectRole(projModel, &models.Role{
		UserID:    userID,
		ProjectID: uint(projID),
		Kind:      kind,
>>>>>>> 556dd5fd
	})

	if err != nil {
		acceptInviteError(w, r)
		return
	}

	// update the invite
	invite.UserID = userID

	_, err = app.Repo.Invite().UpdateInvite(invite)

	if err != nil {
		acceptInviteError(w, r)
		return
	}

	http.Redirect(w, r, "/dashboard", 302)
	return
}

func acceptInviteError(w http.ResponseWriter, r *http.Request) {
	vals := url.Values{}
	vals.Add("error", "could not accept invite")
	http.Redirect(w, r, fmt.Sprintf("/dashboard?%s", vals.Encode()), 302)
	return
}

// HandleListProjectInvites returns a list of invites for a project
func (app *App) HandleListProjectInvites(w http.ResponseWriter, r *http.Request) {
	projID, err := strconv.ParseUint(chi.URLParam(r, "project_id"), 0, 64)

	if err != nil || projID == 0 {
		app.handleErrorFormDecoding(err, ErrProjectDecode, w)
		return
	}

	invites, err := app.Repo.Invite().ListInvitesByProjectID(uint(projID))

	if err != nil {
		app.handleErrorRead(err, ErrProjectDataRead, w)
		return
	}

	extInvites := make([]*models.InviteExternal, 0)

	for _, invite := range invites {
		extInvites = append(extInvites, invite.Externalize())
	}

	w.WriteHeader(http.StatusOK)

	if err := json.NewEncoder(w).Encode(extInvites); err != nil {
		app.handleErrorFormDecoding(err, ErrProjectDecode, w)
		return
	}
}

// HandleDeleteProjectInvite handles the deletion of an Invite via the invite ID
func (app *App) HandleDeleteProjectInvite(w http.ResponseWriter, r *http.Request) {
	id, err := strconv.ParseUint(chi.URLParam(r, "invite_id"), 0, 64)

	if err != nil || id == 0 {
		app.handleErrorFormDecoding(err, ErrProjectDecode, w)
		return
	}

	invite, err := app.Repo.Invite().ReadInvite(uint(id))

	if err != nil {
		app.handleErrorRead(err, ErrProjectDataRead, w)
		return
	}

	err = app.Repo.Invite().DeleteInvite(invite)

	if err != nil {
		app.handleErrorRead(err, ErrProjectDataRead, w)
		return
	}

	w.WriteHeader(http.StatusOK)
}<|MERGE_RESOLUTION|>--- conflicted
+++ resolved
@@ -8,7 +8,6 @@
 	"strconv"
 
 	"github.com/go-chi/chi"
-	"github.com/porter-dev/porter/api/types"
 	"github.com/porter-dev/porter/internal/forms"
 	"github.com/porter-dev/porter/internal/models"
 	"github.com/porter-dev/porter/internal/notifier"
@@ -207,19 +206,10 @@
 	}
 
 	// create a new Role with the user as the admin
-<<<<<<< HEAD
-	_, err = app.Repo.Project().CreateProjectRole(projModel, &models.Role{
-		Role: types.Role{
-			UserID:    userID,
-			ProjectID: uint(projID),
-			Kind:      types.RoleAdmin,
-		},
-=======
 	_, err = app.Repo.Project.CreateProjectRole(projModel, &models.Role{
 		UserID:    userID,
 		ProjectID: uint(projID),
 		Kind:      kind,
->>>>>>> 556dd5fd
 	})
 
 	if err != nil {
