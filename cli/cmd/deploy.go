package cmd

import (
	"fmt"
	"os"
	"path/filepath"
	"strings"

	"github.com/fatih/color"
	api "github.com/porter-dev/porter/api/client"
	"github.com/porter-dev/porter/api/types"
	"github.com/porter-dev/porter/cli/cmd/config"
	"github.com/porter-dev/porter/cli/cmd/deploy"
	"github.com/porter-dev/porter/cli/cmd/utils"
	templaterUtils "github.com/porter-dev/porter/internal/templater/utils"
	"github.com/spf13/cobra"
	"k8s.io/client-go/util/homedir"
)

// updateCmd represents the "porter update" base command when called
// without any subcommands
var updateCmd = &cobra.Command{
	Use:   "update",
	Short: "Builds and updates a specified application given by the --app flag.",
	Long: fmt.Sprintf(`
%s

Builds and updates a specified application given by the --app flag. For example:

  %s

This command will automatically build from a local path. The path can be configured via the
--path flag. You can also overwrite the tag using the --tag flag. For example, to build from the
local directory ~/path-to-dir with the tag "testing":

  %s

If the application has a remote Git repository source configured, you can specify that the remote
Git repository should be used to build the new image by specifying "--source github". Porter will use
the latest commit from the remote repo and branch to update an application, and will use the latest
commit as the image tag.

  %s

To add new configuration or update existing configuration, you can pass a values.yaml file in via the
--values flag. For example;

  %s

If your application is set up to use a Dockerfile by default, you can use a buildpack via the flag
"--method pack". Conversely, if your application is set up to use a buildpack by default, you can
use a Dockerfile by passing the flag "--method docker". You can specify the relative path to a Dockerfile
in your remote Git repository. For example, if a Dockerfile is found at ./docker/prod.Dockerfile, you can
specify it as follows:

  %s
`,
		color.New(color.FgBlue, color.Bold).Sprintf("Help for \"porter update\":"),
		color.New(color.FgGreen, color.Bold).Sprintf("porter update --app example-app"),
		color.New(color.FgGreen, color.Bold).Sprintf("porter update --app example-app --path ~/path-to-dir --tag testing"),
		color.New(color.FgGreen, color.Bold).Sprintf("porter update --app remote-git-app --source github"),
		color.New(color.FgGreen, color.Bold).Sprintf("porter update --app example-app --values my-values.yaml"),
		color.New(color.FgGreen, color.Bold).Sprintf("porter update --app example-app --method docker --dockerfile ./docker/prod.Dockerfile"),
	),
	Run: func(cmd *cobra.Command, args []string) {
		err := checkLoginAndRun(args, updateFull)

		if err != nil {
			os.Exit(1)
		}
	},
}

var updateGetEnvCmd = &cobra.Command{
	Use:   "get-env",
	Short: "Gets environment variables for a deployment for a specified application given by the --app flag.",
	Long: fmt.Sprintf(`
%s

Gets environment variables for a deployment for a specified application given by the --app
flag. By default, env variables are printed via stdout for use in downstream commands:

  %s

Output can also be written to a file via the --file flag, which should specify the
destination path for a .env file. For example:

  %s
`,
		color.New(color.FgBlue, color.Bold).Sprintf("Help for \"porter update get-env\":"),
		color.New(color.FgGreen, color.Bold).Sprintf("porter update get-env --app example-app | xargs"),
		color.New(color.FgGreen, color.Bold).Sprintf("porter update get-env --app example-app --file .env"),
	),
	Run: func(cmd *cobra.Command, args []string) {
		err := checkLoginAndRun(args, updateGetEnv)

		if err != nil {
			os.Exit(1)
		}
	},
}

var updateBuildCmd = &cobra.Command{
	Use:   "build",
	Short: "Builds a new version of the application specified by the --app flag.",
	Long: fmt.Sprintf(`
%s

Builds a new version of the application specified by the --app flag. Depending on the
configured settings, this command may work automatically or will require a specified
--method flag.

If you have configured the Dockerfile path and/or a build context for this application,
this command will by default use those settings, so you just need to specify the --app
flag:

  %s

If you have not linked the build-time requirements for this application, the command will
use a local build. By default, the cloud-native buildpacks builder will automatically be run
from the current directory. If you would like to change the build method, you can do so by
using the --method flag, for example:

  %s

When using "--method docker", you can specify the path to the Dockerfile using the
--dockerfile flag. This will also override the Dockerfile path that you may have linked
for the application:

  %s
`,
		color.New(color.FgBlue, color.Bold).Sprintf("Help for \"porter update build\":"),
		color.New(color.FgGreen, color.Bold).Sprintf("porter update build --app example-app"),
		color.New(color.FgGreen, color.Bold).Sprintf("porter update build --app example-app --method docker"),
		color.New(color.FgGreen, color.Bold).Sprintf("porter update build --app example-app --method docker --dockerfile ./prod.Dockerfile"),
	),
	Run: func(cmd *cobra.Command, args []string) {
		err := checkLoginAndRun(args, updateBuild)

		if err != nil {
			os.Exit(1)
		}
	},
}

var updatePushCmd = &cobra.Command{
	Use:   "push",
	Short: "Pushes a new image for an application specified by the --app flag.",
	Long: fmt.Sprintf(`
%s

Pushes a new image for an application specified by the --app flag. This command uses
the image repository saved in the application config by default. For example, if an
application "nginx" was created from the image repo "gcr.io/snowflake-123456/nginx",
the following command would push the image "gcr.io/snowflake-123456/nginx:new-tag":

  %s

This command will not use your pre-saved authentication set up via "docker login," so if you
are using an image registry that was created outside of Porter, make sure that you have
linked it via "porter connect".
`,
		color.New(color.FgBlue, color.Bold).Sprintf("Help for \"porter update push\":"),
		color.New(color.FgGreen, color.Bold).Sprintf("porter update push --app nginx --tag new-tag"),
	),
	Run: func(cmd *cobra.Command, args []string) {
		err := checkLoginAndRun(args, updatePush)

		if err != nil {
			os.Exit(1)
		}
	},
}

var updateConfigCmd = &cobra.Command{
	Use:   "config",
	Short: "Updates the configuration for an application specified by the --app flag.",
	Long: fmt.Sprintf(`
%s

Updates the configuration for an application specified by the --app flag, using the configuration
given by the --values flag. This will trigger a new deployment for the application with
new configuration set. Note that this will merge your existing configuration with configuration
specified in the --values file. For example:

  %s

You can update the configuration with only a new tag with the --tag flag, which will only update
the image that the application uses if no --values file is specified:

  %s
`,
		color.New(color.FgBlue, color.Bold).Sprintf("Help for \"porter update config\":"),
		color.New(color.FgGreen, color.Bold).Sprintf("porter update config --app example-app --values my-values.yaml"),
		color.New(color.FgGreen, color.Bold).Sprintf("porter update config --app example-app --tag custom-tag"),
	),
	Run: func(cmd *cobra.Command, args []string) {
		err := checkLoginAndRun(args, updateUpgrade)

		if err != nil {
			os.Exit(1)
		}
	},
}

var app string
var getEnvFileDest string
var localPath string
var tag string
var dockerfile string
var method string
var stream bool
var buildFlagsEnv []string
var forcePush bool
var useCache bool

func init() {
	buildFlagsEnv = []string{}

	rootCmd.AddCommand(updateCmd)

	updateCmd.PersistentFlags().StringVar(
		&app,
		"app",
		"",
		"Application in the Porter dashboard",
	)

	updateCmd.MarkPersistentFlagRequired("app")

	updateCmd.PersistentFlags().BoolVar(
		&useCache,
		"use-cache",
		false,
		"Whether to use cache (currently in beta)",
	)

	updateCmd.PersistentFlags().StringVar(
		&namespace,
		"namespace",
		"default",
		"Namespace of the application",
	)

	updateCmd.PersistentFlags().StringVar(
		&source,
		"source",
		"local",
		"the type of source (\"local\" or \"github\")",
	)

	updateCmd.PersistentFlags().StringVarP(
		&localPath,
		"path",
		"p",
		"",
		"If local build, the path to the build directory. If remote build, the relative path from the repository root to the build directory.",
	)

	updateCmd.PersistentFlags().StringVarP(
		&tag,
		"tag",
		"t",
		"",
		"the specified tag to use, if not \"latest\"",
	)

	updateCmd.PersistentFlags().StringVarP(
		&values,
		"values",
		"v",
		"",
		"Filepath to a values.yaml file",
	)

	updateCmd.PersistentFlags().StringVar(
		&dockerfile,
		"dockerfile",
		"",
		"the path to the dockerfile",
	)

	updateCmd.PersistentFlags().StringArrayVarP(
		&buildFlagsEnv,
		"env",
		"e",
		[]string{},
		"Build-time environment variable, in the form 'VAR=VALUE'. These are not available at image runtime.",
	)

	updateCmd.PersistentFlags().StringVar(
		&method,
		"method",
		"",
		"the build method to use (\"docker\" or \"pack\")",
	)

	updateCmd.PersistentFlags().BoolVar(
		&stream,
		"stream",
		false,
		"stream update logs to porter dashboard",
	)

	updateCmd.PersistentFlags().BoolVar(
		&forceBuild,
		"force-build",
		false,
		"set this to force build an image (images tagged with \"latest\" have this set by default)",
	)

	updateCmd.PersistentFlags().BoolVar(
		&forcePush,
		"force-push",
		false,
		"set this to force push an image (images tagged with \"latest\" have this set by default)",
	)

	updateCmd.PersistentFlags().MarkDeprecated("force-build", "--force-build is now deprecated")

	updateCmd.PersistentFlags().MarkDeprecated("force-push", "--force-push is now deprecated")

	updateCmd.AddCommand(updateGetEnvCmd)

	updateGetEnvCmd.PersistentFlags().StringVar(
		&getEnvFileDest,
		"file",
		"",
		"file destination for .env files",
	)

	updateCmd.AddCommand(updateBuildCmd)
	updateCmd.AddCommand(updatePushCmd)
	updateCmd.AddCommand(updateConfigCmd)
}

func updateFull(_ *types.GetAuthenticatedUserResponse, client *api.Client, args []string) error {
	fullPath, err := filepath.Abs(localPath)

	if err != nil {
		return err
	}

	if os.Getenv("GITHUB_ACTIONS") == "" && source == "local" && fullPath == homedir.HomeDir() {
		proceed, err := utils.PromptConfirm("You are deploying your home directory. Do you want to continue?", false)

		if err != nil {
			return err
		}

		if !proceed {
			return nil
		}
	}

	color.New(color.FgGreen).Println("Deploying app:", app)

	updateAgent, err := updateGetAgent(client)

	if err != nil {
		return err
	}

	err = updateBuildWithAgent(updateAgent)

	if err != nil {
		return err
	}

	err = updatePushWithAgent(updateAgent)

	if err != nil {
		return err
	}

	err = updateUpgradeWithAgent(updateAgent)

	if err != nil {
		return err
	}

	return nil
}

func updateGetEnv(_ *types.GetAuthenticatedUserResponse, client *api.Client, args []string) error {
	updateAgent, err := updateGetAgent(client)

	if err != nil {
		return err
	}

	buildEnv, err := updateAgent.GetBuildEnv(&deploy.GetBuildEnvOpts{
		UseNewConfig: false,
	})

	if err != nil {
		return err
	}

	// set the environment variables in the process
	err = updateAgent.SetBuildEnv(buildEnv)

	if err != nil {
		return err
	}

	// write the environment variables to either a file or stdout (stdout by default)
	return updateAgent.WriteBuildEnv(getEnvFileDest)
}

func updateBuild(_ *types.GetAuthenticatedUserResponse, client *api.Client, args []string) error {
	updateAgent, err := updateGetAgent(client)

	if err != nil {
		return err
	}

	return updateBuildWithAgent(updateAgent)
}

func updatePush(_ *types.GetAuthenticatedUserResponse, client *api.Client, args []string) error {
	updateAgent, err := updateGetAgent(client)

	if err != nil {
		return err
	}

	return updatePushWithAgent(updateAgent)
}

func updateUpgrade(_ *types.GetAuthenticatedUserResponse, client *api.Client, args []string) error {
	updateAgent, err := updateGetAgent(client)

	if err != nil {
		return err
	}

	return updateUpgradeWithAgent(updateAgent)
}

// HELPER METHODS
func updateGetAgent(client *api.Client) (*deploy.DeployAgent, error) {
	var buildMethod deploy.DeployBuildType

	if method != "" {
		buildMethod = deploy.DeployBuildType(method)
	}

	// add additional env, if they exist
	additionalEnv := make(map[string]string)

	for _, buildEnv := range buildFlagsEnv {
		if strSplArr := strings.SplitN(buildEnv, "=", 2); len(strSplArr) >= 2 {
			additionalEnv[strSplArr[0]] = strSplArr[1]
		}
	}

	// initialize the update agent
	return deploy.NewDeployAgent(client, app, &deploy.DeployOpts{
		SharedOpts: &deploy.SharedOpts{
			ProjectID:       cliConf.Project,
			ClusterID:       cliConf.Cluster,
			Namespace:       namespace,
			LocalPath:       localPath,
			LocalDockerfile: dockerfile,
			OverrideTag:     tag,
			Method:          buildMethod,
			AdditionalEnv:   additionalEnv,
			UseCache:        useCache,
		},
		Local: source != "github",
	})
}

func updateBuildWithAgent(updateAgent *deploy.DeployAgent) error {
	// build the deployment
	color.New(color.FgGreen).Println("Building docker image for", app)

	if stream {
		updateAgent.StreamEvent(types.SubEvent{
			EventID: "build",
			Name:    "Build",
			Index:   100,
			Status:  types.EventStatusInProgress,
			Info:    "",
		})
	}

	if useCache {
		err := config.SetDockerConfig(updateAgent.Client)

		if err != nil {
			return err
		}
	}

	// read the values if necessary
	valuesObj, err := readValuesFile()
	if err != nil {
		return err
	}

	buildEnv, err := updateAgent.GetBuildEnv(&deploy.GetBuildEnvOpts{
		UseNewConfig:    true,
		NewConfig:       valuesObj,
		IncludeBuildEnv: true,
	})

	if err != nil {
		if stream {
			// another concern: is it safe to ignore the error here?
			updateAgent.StreamEvent(types.SubEvent{
				EventID: "build",
				Name:    "Build",
				Index:   110,
				Status:  types.EventStatusFailed,
				Info:    err.Error(),
			})
		}
		return err
	}

	// set the environment variables in the process
	err = updateAgent.SetBuildEnv(buildEnv)

	if err != nil {
		if stream {
			updateAgent.StreamEvent(types.SubEvent{
				EventID: "build",
				Name:    "Build",
				Index:   120,
				Status:  types.EventStatusFailed,
				Info:    err.Error(),
			})
		}
		return err
	}

	if err := updateAgent.Build(nil); err != nil {
		if stream {
			updateAgent.StreamEvent(types.SubEvent{
				EventID: "build",
				Name:    "Build",
				Index:   130,
				Status:  types.EventStatusFailed,
				Info:    err.Error(),
			})
		}
		return err
	}

	if stream {
		updateAgent.StreamEvent(types.SubEvent{
			EventID: "build",
			Name:    "Build",
			Index:   140,
			Status:  types.EventStatusSuccess,
			Info:    "",
		})
	}

	return nil
}

func updatePushWithAgent(updateAgent *deploy.DeployAgent) error {
	if useCache {
		color.New(color.FgGreen).Println("Skipping image push for", app, "as use-cache is set")

		return nil
	}

	// push the deployment
	color.New(color.FgGreen).Println("Pushing new image for", app)

	if stream {
		updateAgent.StreamEvent(types.SubEvent{
			EventID: "push",
			Name:    "Push",
			Index:   200,
			Status:  types.EventStatusInProgress,
			Info:    "",
		})
	}

	if err := updateAgent.Push(); err != nil {
		if stream {
			updateAgent.StreamEvent(types.SubEvent{
				EventID: "push",
				Name:    "Push",
				Index:   210,
				Status:  types.EventStatusFailed,
				Info:    err.Error(),
			})
		}
		return err
	}

	if stream {
		updateAgent.StreamEvent(types.SubEvent{
			EventID: "push",
			Name:    "Push",
			Index:   220,
			Status:  types.EventStatusSuccess,
			Info:    "",
		})
	}

	return nil
}

func updateUpgradeWithAgent(updateAgent *deploy.DeployAgent) error {
	// push the deployment
	color.New(color.FgGreen).Println("Upgrading configuration for", app)

	if stream {
		updateAgent.StreamEvent(types.SubEvent{
			EventID: "upgrade",
			Name:    "Upgrade",
			Index:   300,
			Status:  types.EventStatusInProgress,
			Info:    "",
		})
	}

	var err error

	// read the values if necessary
	valuesObj, err := readValuesFile()
	if err != nil {
		return err
	}

	if err != nil {
		if stream {
			updateAgent.StreamEvent(types.SubEvent{
				EventID: "upgrade",
				Name:    "Upgrade",
				Index:   310,
				Status:  types.EventStatusFailed,
				Info:    err.Error(),
			})
		}
		return err
	}

<<<<<<< HEAD
	if len(updateAgent.Opts.AdditionalEnv) > 0 {
		syncedEnv, err := deploy.GetSyncedEnv(
			updateAgent.Client,
			updateAgent.Release.Config,
			updateAgent.Opts.ProjectID,
			updateAgent.Opts.ClusterID,
			updateAgent.Opts.Namespace,
		)

		if err != nil {
			return err
		}

		for k, _ := range updateAgent.Opts.AdditionalEnv {
			if _, ok := syncedEnv[k]; ok {
				return fmt.Errorf("environment variable %s already exists as part of a synced environment group", k)
			}
		}

		normalEnv, err := deploy.GetNormalEnv(
			updateAgent.Client,
			updateAgent.Release.Config,
			updateAgent.Opts.ProjectID,
			updateAgent.Opts.ClusterID,
			updateAgent.Opts.Namespace,
		)

		if err != nil {
			return err
		}

		// add the additional environment variables to container.env.normal
		for k, v := range updateAgent.Opts.AdditionalEnv {
			normalEnv[k] = v
		}
=======
	env, err := updateAgent.GetBuildEnv(&deploy.GetBuildEnvOpts{
		UseNewConfig: false,
	})
>>>>>>> 4c014494

		valuesObj = templaterUtils.CoalesceValues(valuesObj, map[string]interface{}{
			"container": map[string]interface{}{
				"env": map[string]interface{}{
					"normal": normalEnv,
				},
			},
		})
	}

	err = updateAgent.UpdateImageAndValues(valuesObj)

	if err != nil {
		if stream {
			updateAgent.StreamEvent(types.SubEvent{
				EventID: "upgrade",
				Name:    "Upgrade",
				Index:   320,
				Status:  types.EventStatusFailed,
				Info:    err.Error(),
			})
		}
		return err
	}

	if stream {
		updateAgent.StreamEvent(types.SubEvent{
			EventID: "upgrade",
			Name:    "Upgrade",
			Index:   330,
			Status:  types.EventStatusSuccess,
			Info:    "",
		})
	}

	color.New(color.FgGreen).Println("Successfully updated", app)

	return nil
}<|MERGE_RESOLUTION|>--- conflicted
+++ resolved
@@ -643,7 +643,6 @@
 		return err
 	}
 
-<<<<<<< HEAD
 	if len(updateAgent.Opts.AdditionalEnv) > 0 {
 		syncedEnv, err := deploy.GetSyncedEnv(
 			updateAgent.Client,
@@ -679,11 +678,6 @@
 		for k, v := range updateAgent.Opts.AdditionalEnv {
 			normalEnv[k] = v
 		}
-=======
-	env, err := updateAgent.GetBuildEnv(&deploy.GetBuildEnvOpts{
-		UseNewConfig: false,
-	})
->>>>>>> 4c014494
 
 		valuesObj = templaterUtils.CoalesceValues(valuesObj, map[string]interface{}{
 			"container": map[string]interface{}{
