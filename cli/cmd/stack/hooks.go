package stack

import (
	"context"
	"encoding/base64"
	"fmt"
	"strings"

	"github.com/fatih/color"
	api "github.com/porter-dev/porter/api/client"
	"github.com/porter-dev/porter/api/types"
	"github.com/porter-dev/porter/cli/cmd/config"
)

type DeployAppHook struct {
	Client               *api.Client
	ApplicationName      string
	ProjectID, ClusterID uint
	BuildImageDriverName string
	PorterYAML           []byte
	Builder              string
<<<<<<< HEAD
	Namespace            string
	EnvironmentMeta      EnvironmentMeta
=======
	BuildEventID         string
>>>>>>> 6c96d1c1
}

func (t *DeployAppHook) PreApply() error {
	err := config.ValidateCLIEnvironment()
	if err != nil {
		errMsg := composePreviewMessage("porter CLI is not configured correctly", Error)
		return fmt.Errorf("%s: %w", errMsg, err)
	}

	buildEventId, err := createAppEvent(t.Client, t.ApplicationName, t.ProjectID, t.ClusterID)
	if err != nil {
		return err
	}
	t.BuildEventID = buildEventId

	return nil
}

func (t *DeployAppHook) DataQueries() map[string]interface{} {
	res := map[string]interface{}{
		"image": fmt.Sprintf("{$.%s.image}", t.BuildImageDriverName),
	}
	return res
}

// deploy the app
func (t *DeployAppHook) PostApply(driverOutput map[string]interface{}) error {
<<<<<<< HEAD
	client := config.GetAPIClient()
=======
	eventRequest := types.CreateOrUpdatePorterAppEventRequest{
		Status:   "SUCCESS",
		Type:     types.PorterAppEventType_Build,
		Metadata: map[string]any{},
		ID:       t.BuildEventID,
	}
	_, _ = t.Client.CreateOrUpdatePorterAppEvent(context.Background(), t.ProjectID, t.ClusterID, t.ApplicationName, &eventRequest)

	namespace := fmt.Sprintf("porter-stack-%s", t.ApplicationName)
>>>>>>> 6c96d1c1

	_, err := t.Client.GetRelease(
		context.Background(),
		t.ProjectID,
		t.ClusterID,
		t.Namespace,
		t.ApplicationName,
	)

	shouldCreate := err != nil

	if err != nil {
		color.New(color.FgYellow).Printf("Could not read release for app %s (%s): attempting creation\n", t.ApplicationName, err.Error())
	} else {
		color.New(color.FgGreen).Printf("Found release for app %s: attempting update\n", t.ApplicationName)
	}

	return t.applyApp(shouldCreate, driverOutput)
}

func (t *DeployAppHook) applyApp(shouldCreate bool, driverOutput map[string]interface{}) error {
	var imageInfo types.ImageInfo
	image, ok := driverOutput["image"].(string)
	// if it contains a $, then it means the query didn't resolve to anything
	if ok && !strings.Contains(image, "$") {
		imageSpl := strings.Split(image, ":")
		if len(imageSpl) == 2 {
			imageInfo = types.ImageInfo{
				Repository: imageSpl[0],
				Tag:        imageSpl[1],
			}
		} else {
			return fmt.Errorf("could not parse image info %s", image)
		}
	}

<<<<<<< HEAD
	req := &types.CreatePorterAppRequest{
		ClusterID:        t.ClusterID,
		ProjectID:        t.ProjectID,
		PorterYAMLBase64: base64.StdEncoding.EncodeToString(t.PorterYAML),
		ImageInfo:        imageInfo,
		OverrideRelease:  false, // deploying from the cli will never delete release resources, only append or override
		Builder:          t.Builder,
		Namespace:        t.Namespace,
		EnvironmentConfigID: t.EnvironmentMeta.EnvironmentConfigID,
	}

	_, err := client.CreatePorterApp(
=======
	_, err := t.Client.CreatePorterApp(
>>>>>>> 6c96d1c1
		context.Background(),
		t.ProjectID,
		t.ClusterID,
		t.ApplicationName,
		req,
	)

	if err != nil {
		if shouldCreate {
			return fmt.Errorf("error creating app %s: %w", t.ApplicationName, err)
		}
		return fmt.Errorf("error updating app %s: %w", t.ApplicationName, err)
	}

	if t.EnvironmentMeta.GitHubMetadata.BranchFrom != "" {
		color.New(color.FgGreen).Printf("Creating preview environment for app %s based on branch '%s'\n", t.ApplicationName, t.EnvironmentMeta.GitHubMetadata.BranchFrom)
		// create preview env record
		_, err = client.CreatePreviewEnvironment(
			context.Background(),
			t.ProjectID,
			t.ClusterID,
			&types.CreatePreviewEnvironmentRequest{
				EnvironmentConfigID: t.EnvironmentMeta.EnvironmentConfigID,
				GitRepoOwner:        t.EnvironmentMeta.GitHubMetadata.RepoOwner,
				GitRepoName:         t.EnvironmentMeta.GitHubMetadata.Repo,
				Branch:              t.EnvironmentMeta.GitHubMetadata.BranchFrom,
			},
		)

		if err != nil {
			return fmt.Errorf("error creating preview environment: %w", err)
		}
	}

	return nil
}

func (t *DeployAppHook) OnConsolidatedErrors(errors map[string]error) {
	errorStringMap := make(map[string]string)
	for k, v := range errors {
		errorStringMap[k] = fmt.Sprintf("%+v", v)
	}
	eventRequest := types.CreateOrUpdatePorterAppEventRequest{
		Status: "FAILED",
		Type:   types.PorterAppEventType_Build,
		Metadata: map[string]any{
			"errors": errorStringMap,
		},
		ID: t.BuildEventID,
	}
	_, _ = t.Client.CreateOrUpdatePorterAppEvent(context.Background(), t.ProjectID, t.ClusterID, t.ApplicationName, &eventRequest)
}

func (t *DeployAppHook) OnError(err error) {
	t.OnConsolidatedErrors(map[string]error{
		"pre-apply": err,
	})
}<|MERGE_RESOLUTION|>--- conflicted
+++ resolved
@@ -19,12 +19,9 @@
 	BuildImageDriverName string
 	PorterYAML           []byte
 	Builder              string
-<<<<<<< HEAD
 	Namespace            string
 	EnvironmentMeta      EnvironmentMeta
-=======
 	BuildEventID         string
->>>>>>> 6c96d1c1
 }
 
 func (t *DeployAppHook) PreApply() error {
@@ -52,9 +49,6 @@
 
 // deploy the app
 func (t *DeployAppHook) PostApply(driverOutput map[string]interface{}) error {
-<<<<<<< HEAD
-	client := config.GetAPIClient()
-=======
 	eventRequest := types.CreateOrUpdatePorterAppEventRequest{
 		Status:   "SUCCESS",
 		Type:     types.PorterAppEventType_Build,
@@ -62,9 +56,6 @@
 		ID:       t.BuildEventID,
 	}
 	_, _ = t.Client.CreateOrUpdatePorterAppEvent(context.Background(), t.ProjectID, t.ClusterID, t.ApplicationName, &eventRequest)
-
-	namespace := fmt.Sprintf("porter-stack-%s", t.ApplicationName)
->>>>>>> 6c96d1c1
 
 	_, err := t.Client.GetRelease(
 		context.Background(),
@@ -101,7 +92,6 @@
 		}
 	}
 
-<<<<<<< HEAD
 	req := &types.CreatePorterAppRequest{
 		ClusterID:        t.ClusterID,
 		ProjectID:        t.ProjectID,
@@ -113,10 +103,7 @@
 		EnvironmentConfigID: t.EnvironmentMeta.EnvironmentConfigID,
 	}
 
-	_, err := client.CreatePorterApp(
-=======
 	_, err := t.Client.CreatePorterApp(
->>>>>>> 6c96d1c1
 		context.Background(),
 		t.ProjectID,
 		t.ClusterID,
@@ -134,7 +121,7 @@
 	if t.EnvironmentMeta.GitHubMetadata.BranchFrom != "" {
 		color.New(color.FgGreen).Printf("Creating preview environment for app %s based on branch '%s'\n", t.ApplicationName, t.EnvironmentMeta.GitHubMetadata.BranchFrom)
 		// create preview env record
-		_, err = client.CreatePreviewEnvironment(
+		_, err = t.Client.CreatePreviewEnvironment(
 			context.Background(),
 			t.ProjectID,
 			t.ClusterID,
