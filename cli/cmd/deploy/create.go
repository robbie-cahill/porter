--- conflicted
+++ resolved
@@ -278,30 +278,20 @@
 		env = make(map[string]string)
 	}
 
-<<<<<<< HEAD
-	buildEnv, err := GetNestedMap(mergedValues, "container", "env", "build")
+	envConfig, err := GetNestedMap(mergedValues, "container", "env")
 
 	if err == nil {
-		for key, val := range buildEnv {
-			if valStr, ok := val.(string); ok {
-				env[key] = valStr
-=======
-		envConfig, err := GetNestedMap(mergedValues, "container", "env")
-
-		if err == nil {
-			_, exists := envConfig["build"]
-
-			if exists {
-				buildEnv, err := GetNestedMap(mergedValues, "container", "env", "build")
-
-				if err == nil {
-					for key, val := range buildEnv {
-						if valStr, ok := val.(string); ok {
-							env[key] = valStr
-						}
+		_, exists := envConfig["build"]
+
+		if exists {
+			buildEnv, err := GetNestedMap(mergedValues, "container", "env", "build")
+
+			if err == nil {
+				for key, val := range buildEnv {
+					if valStr, ok := val.(string); ok {
+						env[key] = valStr
 					}
 				}
->>>>>>> 44d9608e
 			}
 		}
 	}
