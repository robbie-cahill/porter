--- conflicted
+++ resolved
@@ -23,25 +23,17 @@
 
 	// query for dockerhub name
 
-<<<<<<< HEAD
-	repoName, err := utils.PromptPlaintext("Provide the Docker Hub organization name. For example, if your Docker Hub repository is 'myorg/myrepo', enter 'myorg'.\nName: ")
-
-=======
 	repoName, err := utils.PromptPlaintext("Provide the Docker Hub repository, in the form of ${org_name}/${repo_name}. For example, porter1/porter.\nRepository: ")
->>>>>>> deb5cc27
 	if err != nil {
 		return 0, err
 	}
 
-<<<<<<< HEAD
-=======
 	orgRepo := strings.Split(repoName, "/")
 
 	if len(orgRepo) != 2 || orgRepo[0] == "" || orgRepo[1] == "" {
 		return 0, fmt.Errorf("invalid Docker Hub repository: %s", repoName)
 	}
 
->>>>>>> deb5cc27
 	username, err := utils.PromptPlaintext("Docker Hub username: ")
 
 	if err != nil {
