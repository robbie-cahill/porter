--- conflicted
+++ resolved
@@ -57,9 +57,8 @@
 .terraformrc
 terraform.rc
 
-<<<<<<< HEAD
+
 # Ignore editor files
 .vscode
-=======
-tmp
->>>>>>> 53a70104
+
+tmp