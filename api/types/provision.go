package types

<<<<<<< HEAD
type CreateRDSInfraRequest struct {
	Namespace string `json:"namespace"`
=======
import "strings"

type CreateECRInfraRequest struct {
	ECRName          string `json:"ecr_name" form:"required"`
	ProjectID        uint   `json:"-" form:"required"`
	AWSIntegrationID uint   `json:"aws_integration_id" form:"required"`
}
>>>>>>> a7c50733

	// version of the postgres engine
	DBEngineVersion string `json:"db_engine_version"`

	// db type - postgres / mysql
	DBFamily string `json:"db_family"`

	// db instance credentials specifications
	DBName   string `json:"db_name"`
	Username string `json:"username"`
	Password string `json:"password"`

	MachineType  string `json:"machine_type"`
	DBStorage    string `json:"db_allocated_storage"`
	DBMaxStorage string `json:"db_max_allocated_storage"`
	DBEncryption bool   `json:"db_storage_encrypted"`
}

// type Family string

// type EngineVersion string

// func (e EngineVersion) MajorVersion() string {
// 	semver := strings.Split(string(e), ".")

// 	return strings.Join(semver[:len(semver)-1], ".")
// }

// type EngineVersions []EngineVersion

// func (e EngineVersions) VersionExists(version EngineVersion) bool {
// 	for _, v := range e {
// 		if version == v {
// 			return true
// 		}
// 	}

// 	return false
// }

// const (
// 	FamilyPG9   Family = "postgres9"
// 	FamilyPG10  Family = "postgres10"
// 	FamilyPG11  Family = "postgres11"
// 	FamilyPG12  Family = "postgres12"
// 	FamilyPG13  Family = "postgres13"
// 	FamilyMysql Family = "mysql"
// )

// var availablePG9Versions EngineVersions = EngineVersions{
// 	"9.6.1",
// 	"9.6.2",
// 	"9.6.3",
// 	"9.6.4",
// 	"9.6.5",
// 	"9.6.6",
// 	"9.6.7",
// 	"9.6.8",
// 	"9.6.9",
// 	"9.6.10",
// 	"9.6.11",
// 	"9.6.12",
// 	"9.6.13",
// 	"9.6.14",
// 	"9.6.15",
// 	"9.6.16",
// 	"9.6.17",
// 	"9.6.18",
// 	"9.6.19",
// 	"9.6.20",
// 	"9.6.21",
// 	"9.6.22",
// 	"9.6.23",
// }

// var availablePG10Versions EngineVersions = EngineVersions{
// 	"10.1",
// 	"10.2",
// 	"10.3",
// 	"10.4",
// 	"10.5",
// 	"10.6",
// 	"10.7",
// 	"10.8",
// 	"10.9",
// 	"10.10",
// 	"10.11",
// 	"10.12",
// 	"10.13",
// 	"10.14",
// 	"10.15",
// 	"10.16",
// 	"10.17",
// 	"10.18",
// }

// var availablePG11Versions EngineVersions = EngineVersions{
// 	"11.1",
// 	"11.2",
// 	"11.3",
// 	"11.4",
// 	"11.5",
// 	"11.6",
// 	"11.7",
// 	"11.8",
// 	"11.9",
// 	"11.10",
// 	"11.11",
// 	"11.12",
// 	"11.13",
// }

// var availablePG12Versions EngineVersions = EngineVersions{
// 	"12.2",
// 	"12.3",
// 	"12.4",
// 	"12.5",
// 	"12.6",
// 	"12.7",
// 	"12.8",
// }

// var availablePG13Versions EngineVersions = EngineVersions{
// 	"13.1",
// 	"13.2",
// 	"13.3",
// 	"13.4",
// }

<<<<<<< HEAD
// var DBVersionMapping = map[Family]EngineVersions{
// 	FamilyPG9:   availablePG9Versions,
// 	FamilyPG10:  availablePG10Versions,
// 	FamilyPG11:  availablePG11Versions,
// 	FamilyPG12:  availablePG12Versions,
// 	FamilyPG13:  availablePG13Versions,
// 	FamilyMysql: {},
// }
=======
type CreateRDSInfraRequest struct {
	// version of the postgres engine
	DBEngineVersion string `json:"db_engine_version"`
	// db type - postgress / mysql
	DBFamily string `json:"db_family"`

	// Deprecated, use DBEngineVersion instead
	// PGVersion string `json:"pg_version"`

	// db instance credentials specifications
	DBName   string `json:"db_name"`
	Username string `json:"username"`
	Password string `json:"password"`

	MachineType  string `json:"machine_type"`
	DBStorage    string `json:"db_allocated_storage"`
	DBMaxStorage string `json:"db_max_allocated_storage"`
	DBEncryption bool   `json:"db_storage_encrypted"`
}

type RDSInfraLastApplied struct {
	*CreateRDSInfraRequest

	ClusterID uint   `json:"cluster_id"`
	Namespace string `json:"namespace"`

	AWSRegion            string
	DBMajorEngineVersion string
	DBStorageEncrypted   string
	DeletionProtection   string
	VPCID                string
	Subnet1              string
	Subnet2              string
	Subnet3              string
}

type Family string

type EngineVersion string

func (e EngineVersion) MajorVersion() string {
	semver := strings.Split(string(e), ".")

	return strings.Join(semver[:len(semver)-1], ".")
}

type EngineVersions []EngineVersion

func (e EngineVersions) VersionExists(version EngineVersion) bool {
	for _, v := range e {
		if version == v {
			return true
		}
	}

	return false
}

const (
	FamilyPG9   Family = "postgres9"
	FamilyPG10  Family = "postgres10"
	FamilyPG11  Family = "postgres11"
	FamilyPG12  Family = "postgres12"
	FamilyPG13  Family = "postgres13"
	FamilyMysql Family = "mysql"
)

var availablePG9Versions EngineVersions = EngineVersions{
	"9.6.1",
	"9.6.2",
	"9.6.3",
	"9.6.4",
	"9.6.5",
	"9.6.6",
	"9.6.7",
	"9.6.8",
	"9.6.9",
	"9.6.10",
	"9.6.11",
	"9.6.12",
	"9.6.13",
	"9.6.14",
	"9.6.15",
	"9.6.16",
	"9.6.17",
	"9.6.18",
	"9.6.19",
	"9.6.20",
	"9.6.21",
	"9.6.22",
	"9.6.23",
}

var availablePG10Versions EngineVersions = EngineVersions{
	"10.1",
	"10.2",
	"10.3",
	"10.4",
	"10.5",
	"10.6",
	"10.7",
	"10.8",
	"10.9",
	"10.10",
	"10.11",
	"10.12",
	"10.13",
	"10.14",
	"10.15",
	"10.16",
	"10.17",
	"10.18",
}

var availablePG11Versions EngineVersions = EngineVersions{
	"11.1",
	"11.2",
	"11.3",
	"11.4",
	"11.5",
	"11.6",
	"11.7",
	"11.8",
	"11.9",
	"11.10",
	"11.11",
	"11.12",
	"11.13",
}

var availablePG12Versions EngineVersions = EngineVersions{
	"12.2",
	"12.3",
	"12.4",
	"12.5",
	"12.6",
	"12.7",
	"12.8",
}

var availablePG13Versions EngineVersions = EngineVersions{
	"13.1",
	"13.2",
	"13.3",
	"13.4",
}

var DBVersionMapping = map[Family]EngineVersions{
	FamilyPG9:   availablePG9Versions,
	FamilyPG10:  availablePG10Versions,
	FamilyPG11:  availablePG11Versions,
	FamilyPG12:  availablePG12Versions,
	FamilyPG13:  availablePG13Versions,
	FamilyMysql: {},
}
>>>>>>> a7c50733
<|MERGE_RESOLUTION|>--- conflicted
+++ resolved
@@ -1,18 +1,6 @@
 package types
 
-<<<<<<< HEAD
 type CreateRDSInfraRequest struct {
-	Namespace string `json:"namespace"`
-=======
-import "strings"
-
-type CreateECRInfraRequest struct {
-	ECRName          string `json:"ecr_name" form:"required"`
-	ProjectID        uint   `json:"-" form:"required"`
-	AWSIntegrationID uint   `json:"aws_integration_id" form:"required"`
-}
->>>>>>> a7c50733
-
 	// version of the postgres engine
 	DBEngineVersion string `json:"db_engine_version"`
 
@@ -28,282 +16,4 @@
 	DBStorage    string `json:"db_allocated_storage"`
 	DBMaxStorage string `json:"db_max_allocated_storage"`
 	DBEncryption bool   `json:"db_storage_encrypted"`
-}
-
-// type Family string
-
-// type EngineVersion string
-
-// func (e EngineVersion) MajorVersion() string {
-// 	semver := strings.Split(string(e), ".")
-
-// 	return strings.Join(semver[:len(semver)-1], ".")
-// }
-
-// type EngineVersions []EngineVersion
-
-// func (e EngineVersions) VersionExists(version EngineVersion) bool {
-// 	for _, v := range e {
-// 		if version == v {
-// 			return true
-// 		}
-// 	}
-
-// 	return false
-// }
-
-// const (
-// 	FamilyPG9   Family = "postgres9"
-// 	FamilyPG10  Family = "postgres10"
-// 	FamilyPG11  Family = "postgres11"
-// 	FamilyPG12  Family = "postgres12"
-// 	FamilyPG13  Family = "postgres13"
-// 	FamilyMysql Family = "mysql"
-// )
-
-// var availablePG9Versions EngineVersions = EngineVersions{
-// 	"9.6.1",
-// 	"9.6.2",
-// 	"9.6.3",
-// 	"9.6.4",
-// 	"9.6.5",
-// 	"9.6.6",
-// 	"9.6.7",
-// 	"9.6.8",
-// 	"9.6.9",
-// 	"9.6.10",
-// 	"9.6.11",
-// 	"9.6.12",
-// 	"9.6.13",
-// 	"9.6.14",
-// 	"9.6.15",
-// 	"9.6.16",
-// 	"9.6.17",
-// 	"9.6.18",
-// 	"9.6.19",
-// 	"9.6.20",
-// 	"9.6.21",
-// 	"9.6.22",
-// 	"9.6.23",
-// }
-
-// var availablePG10Versions EngineVersions = EngineVersions{
-// 	"10.1",
-// 	"10.2",
-// 	"10.3",
-// 	"10.4",
-// 	"10.5",
-// 	"10.6",
-// 	"10.7",
-// 	"10.8",
-// 	"10.9",
-// 	"10.10",
-// 	"10.11",
-// 	"10.12",
-// 	"10.13",
-// 	"10.14",
-// 	"10.15",
-// 	"10.16",
-// 	"10.17",
-// 	"10.18",
-// }
-
-// var availablePG11Versions EngineVersions = EngineVersions{
-// 	"11.1",
-// 	"11.2",
-// 	"11.3",
-// 	"11.4",
-// 	"11.5",
-// 	"11.6",
-// 	"11.7",
-// 	"11.8",
-// 	"11.9",
-// 	"11.10",
-// 	"11.11",
-// 	"11.12",
-// 	"11.13",
-// }
-
-// var availablePG12Versions EngineVersions = EngineVersions{
-// 	"12.2",
-// 	"12.3",
-// 	"12.4",
-// 	"12.5",
-// 	"12.6",
-// 	"12.7",
-// 	"12.8",
-// }
-
-// var availablePG13Versions EngineVersions = EngineVersions{
-// 	"13.1",
-// 	"13.2",
-// 	"13.3",
-// 	"13.4",
-// }
-
-<<<<<<< HEAD
-// var DBVersionMapping = map[Family]EngineVersions{
-// 	FamilyPG9:   availablePG9Versions,
-// 	FamilyPG10:  availablePG10Versions,
-// 	FamilyPG11:  availablePG11Versions,
-// 	FamilyPG12:  availablePG12Versions,
-// 	FamilyPG13:  availablePG13Versions,
-// 	FamilyMysql: {},
-// }
-=======
-type CreateRDSInfraRequest struct {
-	// version of the postgres engine
-	DBEngineVersion string `json:"db_engine_version"`
-	// db type - postgress / mysql
-	DBFamily string `json:"db_family"`
-
-	// Deprecated, use DBEngineVersion instead
-	// PGVersion string `json:"pg_version"`
-
-	// db instance credentials specifications
-	DBName   string `json:"db_name"`
-	Username string `json:"username"`
-	Password string `json:"password"`
-
-	MachineType  string `json:"machine_type"`
-	DBStorage    string `json:"db_allocated_storage"`
-	DBMaxStorage string `json:"db_max_allocated_storage"`
-	DBEncryption bool   `json:"db_storage_encrypted"`
-}
-
-type RDSInfraLastApplied struct {
-	*CreateRDSInfraRequest
-
-	ClusterID uint   `json:"cluster_id"`
-	Namespace string `json:"namespace"`
-
-	AWSRegion            string
-	DBMajorEngineVersion string
-	DBStorageEncrypted   string
-	DeletionProtection   string
-	VPCID                string
-	Subnet1              string
-	Subnet2              string
-	Subnet3              string
-}
-
-type Family string
-
-type EngineVersion string
-
-func (e EngineVersion) MajorVersion() string {
-	semver := strings.Split(string(e), ".")
-
-	return strings.Join(semver[:len(semver)-1], ".")
-}
-
-type EngineVersions []EngineVersion
-
-func (e EngineVersions) VersionExists(version EngineVersion) bool {
-	for _, v := range e {
-		if version == v {
-			return true
-		}
-	}
-
-	return false
-}
-
-const (
-	FamilyPG9   Family = "postgres9"
-	FamilyPG10  Family = "postgres10"
-	FamilyPG11  Family = "postgres11"
-	FamilyPG12  Family = "postgres12"
-	FamilyPG13  Family = "postgres13"
-	FamilyMysql Family = "mysql"
-)
-
-var availablePG9Versions EngineVersions = EngineVersions{
-	"9.6.1",
-	"9.6.2",
-	"9.6.3",
-	"9.6.4",
-	"9.6.5",
-	"9.6.6",
-	"9.6.7",
-	"9.6.8",
-	"9.6.9",
-	"9.6.10",
-	"9.6.11",
-	"9.6.12",
-	"9.6.13",
-	"9.6.14",
-	"9.6.15",
-	"9.6.16",
-	"9.6.17",
-	"9.6.18",
-	"9.6.19",
-	"9.6.20",
-	"9.6.21",
-	"9.6.22",
-	"9.6.23",
-}
-
-var availablePG10Versions EngineVersions = EngineVersions{
-	"10.1",
-	"10.2",
-	"10.3",
-	"10.4",
-	"10.5",
-	"10.6",
-	"10.7",
-	"10.8",
-	"10.9",
-	"10.10",
-	"10.11",
-	"10.12",
-	"10.13",
-	"10.14",
-	"10.15",
-	"10.16",
-	"10.17",
-	"10.18",
-}
-
-var availablePG11Versions EngineVersions = EngineVersions{
-	"11.1",
-	"11.2",
-	"11.3",
-	"11.4",
-	"11.5",
-	"11.6",
-	"11.7",
-	"11.8",
-	"11.9",
-	"11.10",
-	"11.11",
-	"11.12",
-	"11.13",
-}
-
-var availablePG12Versions EngineVersions = EngineVersions{
-	"12.2",
-	"12.3",
-	"12.4",
-	"12.5",
-	"12.6",
-	"12.7",
-	"12.8",
-}
-
-var availablePG13Versions EngineVersions = EngineVersions{
-	"13.1",
-	"13.2",
-	"13.3",
-	"13.4",
-}
-
-var DBVersionMapping = map[Family]EngineVersions{
-	FamilyPG9:   availablePG9Versions,
-	FamilyPG10:  availablePG10Versions,
-	FamilyPG11:  availablePG11Versions,
-	FamilyPG12:  availablePG12Versions,
-	FamilyPG13:  availablePG13Versions,
-	FamilyMysql: {},
-}
->>>>>>> a7c50733
+}