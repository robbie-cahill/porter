--- conflicted
+++ resolved
@@ -16,20 +16,8 @@
 	DeploymentCount      uint              `json:"deployment_count"`
 	LastDeploymentStatus string            `json:"last_deployment_status"`
 	NewCommentsDisabled  bool              `json:"new_comments_disabled"`
-<<<<<<< HEAD
-	NamespaceAnnotations map[string]string `json:"namespace_annotations,omitempty"`
+	NamespaceLabels      map[string]string `json:"namespace_labels,omitempty"`
 	GitDeployBranches    []string          `json:"git_deploy_branches"`
-}
-
-type CreateEnvironmentRequest struct {
-	Name                 string            `json:"name" form:"required"`
-	Mode                 string            `json:"mode" form:"oneof=auto manual" default:"manual"`
-	DisableNewComments   bool              `json:"disable_new_comments"`
-	GitRepoBranches      []string          `json:"git_repo_branches"`
-	NamespaceAnnotations map[string]string `json:"namespace_annotations"`
-	GitDeployBranches    []string          `json:"git_deploy_branches"`
-=======
-	NamespaceLabels      map[string]string `json:"namespace_labels,omitempty"`
 }
 
 type CreateEnvironmentRequest struct {
@@ -38,7 +26,7 @@
 	DisableNewComments bool              `json:"disable_new_comments"`
 	GitRepoBranches    []string          `json:"git_repo_branches"`
 	NamespaceLabels    map[string]string `json:"namespace_labels"`
->>>>>>> e37fd3ae
+	GitDeployBranches  []string          `json:"git_deploy_branches"`
 }
 
 type GitHubMetadata struct {
@@ -164,16 +152,9 @@
 }
 
 type UpdateEnvironmentSettingsRequest struct {
-<<<<<<< HEAD
-	Mode                 string            `json:"mode" form:"oneof=auto manual"`
-	DisableNewComments   bool              `json:"disable_new_comments"`
-	GitRepoBranches      []string          `json:"git_repo_branches"`
-	NamespaceAnnotations map[string]string `json:"namespace_annotations"`
-	GitDeployBranches    []string          `json:"git_deploy_branches"`
-=======
 	Mode               string            `json:"mode" form:"oneof=auto manual"`
 	DisableNewComments bool              `json:"disable_new_comments"`
 	GitRepoBranches    []string          `json:"git_repo_branches"`
 	NamespaceLabels    map[string]string `json:"namespace_labels"`
->>>>>>> e37fd3ae
+	GitDeployBranches  []string          `json:"git_deploy_branches"`
 }