--- conflicted
+++ resolved
@@ -21,17 +21,12 @@
 }
 
 type CreateEnvironmentRequest struct {
-<<<<<<< HEAD
-	Name               string   `json:"name" form:"required"`
-	Mode               string   `json:"mode" form:"oneof=auto manual" default:"manual"`
-	DisableNewComments bool     `json:"disable_new_comments"`
-	GitRepoBranches    []string `json:"git_repo_branches"`
-=======
 	Name                 string            `json:"name" form:"required"`
 	Mode                 string            `json:"mode" form:"oneof=auto manual" default:"manual"`
+	DisableNewComments   bool              `json:"disable_new_comments"`
+	GitRepoBranches      []string          `json:"git_repo_branches"`
 	CustomNamespace      bool              `json:"custom_namespaces"`
 	NamespaceAnnotations map[string]string `json:"namespace_annotations"`
->>>>>>> f743b43a
 }
 
 type GitHubMetadata struct {
