--- conflicted
+++ resolved
@@ -75,17 +75,6 @@
 }
 
 type FinalizeDeploymentRequest struct {
-<<<<<<< HEAD
-	Namespace           string   `json:"namespace" form:"required"`
-	SuccessfulResources []string `json:"successful_resources"`
-	Subdomain           string   `json:"subdomain"`
-}
-
-type FinalizeDeploymentWithErrorsRequest struct {
-	Namespace           string            `json:"namespace" form:"required"`
-	SuccessfulResources []string          `json:"successful_resources"`
-	Errors              map[string]string `json:"errors" form:"required"`
-=======
 	Namespace           string                          `json:"namespace" form:"required"`
 	SuccessfulResources []*SuccessfullyDeployedResource `json:"successful_resources"`
 	Subdomain           string                          `json:"subdomain"`
@@ -95,7 +84,6 @@
 	Namespace           string                          `json:"namespace" form:"required"`
 	SuccessfulResources []*SuccessfullyDeployedResource `json:"successful_resources"`
 	Errors              map[string]string               `json:"errors" form:"required"`
->>>>>>> 9bb19572
 }
 
 type UpdateDeploymentRequest struct {
