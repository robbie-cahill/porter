--- conflicted
+++ resolved
@@ -133,17 +133,16 @@
 
 type ListEnvironmentsResponse []*Environment
 
-<<<<<<< HEAD
 type UpdateEnvironmentSettingsRequest struct {
 	Mode               string   `json:"mode" form:"oneof=auto manual"`
 	DisableNewComments bool     `json:"disable_new_comments"`
 	GitRepoBranches    []string `json:"git_repo_branches"`
-=======
+}
+
 type ValidatePorterYAMLRequest struct {
 	Branch string `schema:"branch"`
 }
 
 type ValidatePorterYAMLResponse struct {
 	Errors []string `json:"errors"`
->>>>>>> fe97ffa2
 }