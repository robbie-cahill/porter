--- conflicted
+++ resolved
@@ -125,10 +125,8 @@
 	BranchInto string `json:"branch_into"`
 }
 
-<<<<<<< HEAD
 type ToggleNewCommentRequest struct {
 	Enable bool `json:"enable" form:"required"`
 }
-=======
-type ListEnvironmentsResponse []*Environment
->>>>>>> bd2fdcbc
+
+type ListEnvironmentsResponse []*Environment