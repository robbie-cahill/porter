package types

type Project struct {
	ID    uint    `json:"id"`
	Name  string  `json:"name"`
	Roles []*Role `json:"roles"`
}

type CreateProjectRequest struct {
	Name string `json:"name" form:"required"`
}

type CreateProjectResponse Project

type CreateProjectRoleRequest struct {
	Kind   string `json:"kind" form:"required"`
	UserID uint   `json:"user_id" form:"required"`
}

type ReadProjectResponse Project

type ListProjectsRequest struct{}

type ListProjectsResponse []Project

type DeleteProjectRequest struct {
	Name string `json:"name" form:"required"`
}

type DeleteProjectResponse Project

type ListProjectInfraResponse []*Infra

type GetProjectPolicyResponse []*PolicyDocument

type ListProjectRolesResponse []RoleKind

type Collaborator struct {
	ID        uint   `json:"id"`
	Kind      string `json:"kind"`
	UserID    uint   `json:"user_id"`
	Email     string `json:"email"`
	ProjectID uint   `json:"project_id"`
}

type ListCollaboratorsResponse []*Collaborator

type UpdateRoleRequest struct {
	UserID uint   `json:"user_id,required"`
	Kind   string `json:"kind,required"`
}

type UpdateRoleResponse struct {
	*Role
}

type DeleteRoleRequest struct {
	UserID uint `schema:"user_id,required"`
}

type DeleteRoleResponse struct {
	*Role
}

type GetBillingTokenResponse struct {
	Token string `json:"token"`
<<<<<<< HEAD
}
=======
}

type GetProjectBillingResponse struct {
	HasBilling bool `json:"has_billing"`
}

type StepEnum string

const (
	StepGithub StepEnum = "github"
	StepTwo    StepEnum = "step_two"
)

type ConnectedSourceType string

const (
	ConnectedSourceTypeGithub = "github"
	ConnectedSourceTypeDocker = "docker"
)

type OnboardingData struct {
	CurrentStep            StepEnum            `json:"current_step"`
	ConnectedSource        ConnectedSourceType `json:"connected_source"`
	SkipRegistryConnection bool                `json:"skip_registry_connection"`
	SkipResourceProvision  bool                `json:"skip_resource_provision"`
	RegistryConnectionID   uint                `json:"registry_connection_id"`
	RegistryInfraID        uint                `json:"registry_infra_id"`
	ClusterInfraID         uint                `json:"cluster_infra_id"`
}

type UpdateOnboardingRequest OnboardingData
>>>>>>> f07bb0a8
<|MERGE_RESOLUTION|>--- conflicted
+++ resolved
@@ -64,9 +64,6 @@
 
 type GetBillingTokenResponse struct {
 	Token string `json:"token"`
-<<<<<<< HEAD
-}
-=======
 }
 
 type GetProjectBillingResponse struct {
@@ -97,5 +94,4 @@
 	ClusterInfraID         uint                `json:"cluster_infra_id"`
 }
 
-type UpdateOnboardingRequest OnboardingData
->>>>>>> f07bb0a8
+type UpdateOnboardingRequest OnboardingData