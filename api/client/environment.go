--- conflicted
+++ resolved
@@ -7,8 +7,6 @@
 	"github.com/porter-dev/porter/api/types"
 )
 
-<<<<<<< HEAD
-=======
 func (c *Client) ListEnvironments(
 	ctx context.Context,
 	projID, clusterID uint,
@@ -24,27 +22,6 @@
 	return resp, err
 }
 
-func (c *Client) CreateDeployment(
-	ctx context.Context,
-	projID, gitInstallationID, clusterID uint,
-	gitRepoOwner, gitRepoName string,
-	req *types.CreateDeploymentRequest,
-) (*types.Deployment, error) {
-	resp := &types.Deployment{}
-
-	err := c.postRequest(
-		fmt.Sprintf(
-			"/projects/%d/gitrepos/%d/%s/%s/clusters/%d/deployment",
-			projID, gitInstallationID, gitRepoOwner, gitRepoName, clusterID,
-		),
-		req,
-		resp,
-	)
-
-	return resp, err
-}
-
->>>>>>> ffd646fc
 func (c *Client) GetDeployment(
 	ctx context.Context,
 	projID, clusterID, envID uint,
