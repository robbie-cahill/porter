--- conflicted
+++ resolved
@@ -84,16 +84,14 @@
 	// AnalyticsClient if Segment analytics reporting is enabled on the API instance
 	AnalyticsClient analytics.AnalyticsSegmentClient
 
-<<<<<<< HEAD
 	// BillingManager manages billing for Porter instances with billing enabled
 	BillingManager billing.BillingManager
 
 	// WhitelistedUsers do not count toward usage limits
 	WhitelistedUsers map[uint]uint
-=======
-	// PowerDNSClient is a client for PowerDNS, if the Porter instance supports vanity URLs
+
+  // PowerDNSClient is a client for PowerDNS, if the Porter instance supports vanity URLs
 	PowerDNSClient *powerdns.Client
->>>>>>> 10beea78
 }
 
 type ConfigLoader interface {
