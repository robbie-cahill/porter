package v1

import (
	"github.com/go-chi/chi"
	"github.com/porter-dev/porter/api/server/handlers/stack"
	"github.com/porter-dev/porter/api/server/shared"
	"github.com/porter-dev/porter/api/server/shared/config"
	"github.com/porter-dev/porter/api/server/shared/router"
	"github.com/porter-dev/porter/api/types"
)

// swagger:parameters getStack deleteStack putStackSource rollbackStack listStackRevisions addApplication addEnvGroup updateStack
type stackPathParams struct {
	// The project id
	// in: path
	// required: true
	// minimum: 1
	ProjectID uint `json:"project_id"`

	// The cluster id
	// in: path
	// required: true
	// minimum: 1
	ClusterID uint `json:"cluster_id"`

	// The namespace
	// in: path
	// required: true
	Namespace string `json:"namespace"`

	// The stack id
	// in: path
	// required: true
	StackID string `json:"stack_id"`
}

// swagger:parameters getStackRevision
type stackRevisionPathParams struct {
	// The project id
	// in: path
	// required: true
	// minimum: 1
	ProjectID uint `json:"project_id"`

	// The cluster id
	// in: path
	// required: true
	// minimum: 1
	ClusterID uint `json:"cluster_id"`

	// The namespace
	// in: path
	// required: true
	Namespace string `json:"namespace"`

	// The stack id
	// in: path
	// required: true
	StackID string `json:"stack_id"`

	// The stack revision id
	// in: path
	// required: true
	// minimum: 1
	RevisionID string `json:"revision_id"`
}

// swagger:parameters removeApplication
type stackRemoveApplicationPathParams struct {
	// The project id
	// in: path
	// required: true
	// minimum: 1
	ProjectID uint `json:"project_id"`

	// The cluster id
	// in: path
	// required: true
	// minimum: 1
	ClusterID uint `json:"cluster_id"`

	// The namespace
	// in: path
	// required: true
	Namespace string `json:"namespace"`

	// The stack id
	// in: path
	// required: true
	StackID string `json:"stack_id"`

	// The name of the application
	// in: path
	// required: true
	AppResourceName string `json:"app_resource_name"`
}

// swagger:parameters removeEnvGroup
type stackRemoveEnvGroupPathParams struct {
	// The project id
	// in: path
	// required: true
	// minimum: 1
	ProjectID uint `json:"project_id"`

	// The cluster id
	// in: path
	// required: true
	// minimum: 1
	ClusterID uint `json:"cluster_id"`

	// The namespace
	// in: path
	// required: true
	Namespace string `json:"namespace"`

	// The stack id
	// in: path
	// required: true
	StackID string `json:"stack_id"`

	// The name of the environment group
	// in: path
	// required: true
	EnvGroupName string `json:"env_group_name"`
}

func NewV1StackScopedRegisterer(children ...*router.Registerer) *router.Registerer {
	return &router.Registerer{
		GetRoutes: GetV1StackScopedRoutes,
		Children:  children,
	}
}

func GetV1StackScopedRoutes(
	r chi.Router,
	config *config.Config,
	basePath *types.Path,
	factory shared.APIEndpointFactory,
	children ...*router.Registerer,
) []*router.Route {
	routes, projPath := getV1StackRoutes(r, config, basePath, factory)

	if len(children) > 0 {
		r.Route(projPath.RelativePath, func(r chi.Router) {
			for _, child := range children {
				childRoutes := child.GetRoutes(r, config, basePath, factory, child.Children...)

				routes = append(routes, childRoutes...)
			}
		})
	}

	return routes
}

func getV1StackRoutes(
	r chi.Router,
	config *config.Config,
	basePath *types.Path,
	factory shared.APIEndpointFactory,
) ([]*router.Route, *types.Path) {
	relPath := "/stacks"

	newPath := &types.Path{
		Parent:       basePath,
		RelativePath: relPath,
	}

	var routes []*router.Route

	// POST /api/v1/projects/{project_id}/clusters/{cluster_id}/namespaces/{namespace}/stacks -> stack.NewStackCreateHandler
	// swagger:operation POST /api/v1/projects/{project_id}/clusters/{cluster_id}/namespaces/{namespace}/stacks createStack
	//
	// Creates a new stack and triggers a deployment for all resources in the stack.
	//
	// ---
	// produces:
	// - application/json
	// summary: Create a stack
	// tags:
	// - Stacks
	// parameters:
	//   - name: project_id
	//   - name: cluster_id
	//   - name: namespace
	//   - in: body
	//     name: CreateStackRequest
	//     description: The stack to create
	//     schema:
	//       $ref: '#/definitions/CreateStackRequest'
	// responses:
	//   '201':
	//     description: Successfully created the stack
	//     schema:
	//       $ref: '#/definitions/Stack'
	//   '403':
	//     description: Forbidden
	createEndpoint := factory.NewAPIEndpoint(
		&types.APIRequestMetadata{
			Verb:   types.APIVerbCreate,
			Method: types.HTTPVerbPost,
			Path: &types.Path{
				Parent:       basePath,
				RelativePath: relPath,
			},
			Scopes: []types.PermissionScope{
				types.UserScope,
				types.ProjectScope,
				types.ClusterScope,
				types.NamespaceScope,
			},
		},
	)

	createHandler := stack.NewStackCreateHandler(
		config,
		factory.GetDecoderValidator(),
		factory.GetResultWriter(),
	)

	routes = append(routes, &router.Route{
		Endpoint: createEndpoint,
		Handler:  createHandler,
		Router:   r,
	})

	// GET /api/v1/projects/{project_id}/clusters/{cluster_id}/namespaces/{namespace}/stacks -> stack.NewStackListHandler
	// swagger:operation GET /api/v1/projects/{project_id}/clusters/{cluster_id}/namespaces/{namespace}/stacks listStacks
	//
	// Lists stacks in a namespace
	//
	// ---
	// produces:
	// - application/json
	// summary: List stacks
	// tags:
	// - Stacks
	// parameters:
	//   - name: project_id
	//   - name: cluster_id
	//   - name: namespace
	// responses:
	//   '200':
	//     description: Successfully listed stacks
	//     schema:
	//       $ref: '#/definitions/StackListResponse'
	//   '403':
	//     description: Forbidden
	listEndpoint := factory.NewAPIEndpoint(
		&types.APIRequestMetadata{
			Verb:   types.APIVerbGet,
			Method: types.HTTPVerbGet,
			Path: &types.Path{
				Parent:       basePath,
				RelativePath: relPath,
			},
			Scopes: []types.PermissionScope{
				types.UserScope,
				types.ProjectScope,
				types.ClusterScope,
				types.NamespaceScope,
			},
		},
	)

	listHandler := stack.NewStackListHandler(
		config,
		factory.GetResultWriter(),
	)

	routes = append(routes, &router.Route{
		Endpoint: listEndpoint,
		Handler:  listHandler,
		Router:   r,
	})

	// GET /api/v1/projects/{project_id}/clusters/{cluster_id}/namespaces/{namespace}/stacks/{stack_id} -> stack.NewStackGetHandler
	// swagger:operation GET /api/v1/projects/{project_id}/clusters/{cluster_id}/namespaces/{namespace}/stacks/{stack_id} getStack
	//
	// Gets a stack
	//
	// ---
	// produces:
	// - application/json
	// summary: Get a stack
	// tags:
	// - Stacks
	// parameters:
	//   - name: project_id
	//   - name: cluster_id
	//   - name: namespace
	//   - name: stack_id
	// responses:
	//   '200':
	//     description: Successfully got the stack
	//     schema:
	//       $ref: '#/definitions/Stack'
	//   '403':
	//     description: Forbidden
	getEndpoint := factory.NewAPIEndpoint(
		&types.APIRequestMetadata{
			Verb:   types.APIVerbGet,
			Method: types.HTTPVerbGet,
			Path: &types.Path{
				Parent:       basePath,
				RelativePath: relPath + "/{stack_id}",
			},
			Scopes: []types.PermissionScope{
				types.UserScope,
				types.ProjectScope,
				types.ClusterScope,
				types.NamespaceScope,
				types.StackScope,
			},
		},
	)

	getHandler := stack.NewStackGetHandler(
		config,
		factory.GetResultWriter(),
	)

	routes = append(routes, &router.Route{
		Endpoint: getEndpoint,
		Handler:  getHandler,
		Router:   r,
	})

	// GET /api/v1/projects/{project_id}/clusters/{cluster_id}/namespaces/{namespace}/stacks/{stack_id}/revisions -> stack.NewStackListRevisionsHandler
	// swagger:operation GET /api/v1/projects/{project_id}/clusters/{cluster_id}/namespaces/{namespace}/stacks/{stack_id}/revisions listStackRevisions
	//
	// Lists revisions in a stack. A max of 100 revisions will be returned, sorted from most recent to least recent.
	//
	// ---
	// produces:
	// - application/json
	// summary: List stack revisions
	// tags:
	// - Stacks
	// parameters:
	//   - name: project_id
	//   - name: cluster_id
	//   - name: namespace
	//   - name: stack_id
	// responses:
	//   '200':
	//     description: Successfully listed stack revisions
	//     schema:
	//       $ref: '#/definitions/ListStackRevisionsResponse'
	//   '403':
	//     description: Forbidden
	listRevisionsEndpoint := factory.NewAPIEndpoint(
		&types.APIRequestMetadata{
			Verb:   types.APIVerbGet,
			Method: types.HTTPVerbGet,
			Path: &types.Path{
				Parent:       basePath,
				RelativePath: relPath + "/{stack_id}/revisions",
			},
			Scopes: []types.PermissionScope{
				types.UserScope,
				types.ProjectScope,
				types.ClusterScope,
				types.NamespaceScope,
				types.StackScope,
			},
		},
	)

	listRevisionsHandler := stack.NewStackListRevisionsHandler(
		config,
		factory.GetResultWriter(),
	)

	routes = append(routes, &router.Route{
		Endpoint: listRevisionsEndpoint,
		Handler:  listRevisionsHandler,
		Router:   r,
	})

	// GET /api/v1/projects/{project_id}/clusters/{cluster_id}/namespaces/{namespace}/stacks/{stack_id}/{revision_id} -> stack.NewStackGetRevisionHandler
	// swagger:operation GET /api/v1/projects/{project_id}/clusters/{cluster_id}/namespaces/{namespace}/stacks/{stack_id}/{revision_id} getStackRevision
	//
	// Gets a stack revision
	//
	// ---
	// produces:
	// - application/json
	// summary: Get a stack revision
	// tags:
	// - Stacks
	// parameters:
	//   - name: project_id
	//   - name: cluster_id
	//   - name: namespace
	//   - name: stack_id
	//   - name: revision_id
	// responses:
	//   '200':
	//     description: Successfully got the stack revision
	//     schema:
	//       $ref: '#/definitions/StackRevision'
	//   '403':
	//     description: Forbidden
	getRevisionEndpoint := factory.NewAPIEndpoint(
		&types.APIRequestMetadata{
			Verb:   types.APIVerbGet,
			Method: types.HTTPVerbGet,
			Path: &types.Path{
				Parent:       basePath,
				RelativePath: relPath + "/{stack_id}/{stack_revision_number}",
			},
			Scopes: []types.PermissionScope{
				types.UserScope,
				types.ProjectScope,
				types.ClusterScope,
				types.NamespaceScope,
				types.StackScope,
			},
		},
	)

	getRevisionHandler := stack.NewStackGetRevisionHandler(
		config,
		factory.GetResultWriter(),
	)

	routes = append(routes, &router.Route{
		Endpoint: getRevisionEndpoint,
		Handler:  getRevisionHandler,
		Router:   r,
	})

	// PUT /api/v1/projects/{project_id}/clusters/{cluster_id}/namespaces/{namespace}/stacks/{stack_id}/source -> stack.NewStackPutSourceConfig
	// swagger:operation PUT /api/v1/projects/{project_id}/clusters/{cluster_id}/namespaces/{namespace}/stacks/{stack_id}/source putStackSource
	//
	// Updates a stack's source configuration
	//
	// ---
	// produces:
	// - application/json
	// summary: Update source configuration
	// tags:
	// - Stacks
	// parameters:
	//   - name: project_id
	//   - name: cluster_id
	//   - name: namespace
	//   - name: stack_id
	//   - in: body
	//     name: PutStackSourceConfigRequest
	//     description: The source configurations to update
	//     schema:
	//       $ref: '#/definitions/PutStackSourceConfigRequest'
	// responses:
	//   '200':
	//     description: Successfully updated the source configuration
	//     schema:
	//       $ref: '#/definitions/Stack'
	//   '403':
	//     description: Forbidden
	putSourceEndpoint := factory.NewAPIEndpoint(
		&types.APIRequestMetadata{
			Verb:   types.APIVerbUpdate,
			Method: types.HTTPVerbPut,
			Path: &types.Path{
				Parent:       basePath,
				RelativePath: relPath + "/{stack_id}/source",
			},
			Scopes: []types.PermissionScope{
				types.UserScope,
				types.ProjectScope,
				types.ClusterScope,
				types.NamespaceScope,
				types.StackScope,
			},
		},
	)

	putSourceHandler := stack.NewStackPutSourceConfigHandler(
		config,
		factory.GetDecoderValidator(),
		factory.GetResultWriter(),
	)

	routes = append(routes, &router.Route{
		Endpoint: putSourceEndpoint,
		Handler:  putSourceHandler,
		Router:   r,
	})

	// POST /api/v1/projects/{project_id}/clusters/{cluster_id}/namespaces/{namespace}/stacks/{stack_id}/rollback -> stack.NewStackRollbackHandler
	// swagger:operation POST /api/v1/projects/{project_id}/clusters/{cluster_id}/namespaces/{namespace}/stacks/{stack_id}/rollback rollbackStack
	//
	// Performs a rollback for a stack
	//
	// ---
	// produces:
	// - application/json
	// summary: Rollback stack
	// tags:
	// - Stacks
	// parameters:
	//   - name: project_id
	//   - name: cluster_id
	//   - name: namespace
	//   - name: stack_id
	//   - in: body
	//     name: StackRollbackRequest
	//     description: The target revision to roll back to
	//     schema:
	//       $ref: '#/definitions/StackRollbackRequest'
	// responses:
	//   '200':
	//     description: Successfully rolled the stack back
	//     schema:
	//       $ref: '#/definitions/Stack'
	//   '403':
	//     description: Forbidden
	rollbackEndpoint := factory.NewAPIEndpoint(
		&types.APIRequestMetadata{
			Verb:   types.APIVerbUpdate,
			Method: types.HTTPVerbPost,
			Path: &types.Path{
				Parent:       basePath,
				RelativePath: relPath + "/{stack_id}/rollback",
			},
			Scopes: []types.PermissionScope{
				types.UserScope,
				types.ProjectScope,
				types.ClusterScope,
				types.NamespaceScope,
				types.StackScope,
			},
		},
	)

	rollbackHandler := stack.NewStackRollbackHandler(
		config,
		factory.GetDecoderValidator(),
		factory.GetResultWriter(),
	)

	routes = append(routes, &router.Route{
		Endpoint: rollbackEndpoint,
		Handler:  rollbackHandler,
		Router:   r,
	})

	// DELETE /api/v1/projects/{project_id}/clusters/{cluster_id}/namespaces/{namespace}/stacks/{stack_id} -> stack.NewStackDeleteHandler
	// swagger:operation DELETE /api/v1/projects/{project_id}/clusters/{cluster_id}/namespaces/{namespace}/stacks/{stack_id} deleteStack
	//
	// Deletes a stack
	//
	// ---
	// produces:
	// - application/json
	// summary: Delete a stack
	// tags:
	// - Stacks
	// parameters:
	//   - name: project_id
	//   - name: cluster_id
	//   - name: namespace
	//   - name: stack_id
	// responses:
	//   '200':
	//     description: Successfully deleted the stack
	//   '403':
	//     description: Forbidden
	deleteEndpoint := factory.NewAPIEndpoint(
		&types.APIRequestMetadata{
			Verb:   types.APIVerbDelete,
			Method: types.HTTPVerbDelete,
			Path: &types.Path{
				Parent:       basePath,
				RelativePath: relPath + "/{stack_id}",
			},
			Scopes: []types.PermissionScope{
				types.UserScope,
				types.ProjectScope,
				types.ClusterScope,
				types.NamespaceScope,
				types.StackScope,
			},
		},
	)

	deleteHandler := stack.NewStackDeleteHandler(
		config,
		factory.GetResultWriter(),
	)

	routes = append(routes, &router.Route{
		Endpoint: deleteEndpoint,
		Handler:  deleteHandler,
		Router:   r,
	})

	// PATCH /api/v1/projects/{project_id}/clusters/{cluster_id}/namespaces/{namespace}/stacks/{stack_id}/add_application -> stack.NewStackAddApplicationHandler
	// swagger:operation PATCH /api/v1/projects/{project_id}/clusters/{cluster_id}/namespaces/{namespace}/stacks/{stack_id}/add_application addApplication
	//
	// Adds an application to an existing stack
	//
	// ---
	// produces:
	// - application/json
	// summary: Add an application to a stack
	// tags:
	// - Stacks
	// parameters:
	//   - name: project_id
	//   - name: cluster_id
	//   - name: namespace
	//   - name: stack_id
	//   - in: body
	//     name: AddApplicationToStack
	//     description: The application to add
	//     schema:
	//       $ref: '#/definitions/CreateStackAppResourceRequest'
	// responses:
	//   '200':
	//     description: Successfully added the application to the stack
	//   '400':
	//     description: Stack does not have any revisions
	//   '403':
	//     description: Forbidden
	addApplicationEndpoint := factory.NewAPIEndpoint(
		&types.APIRequestMetadata{
			Verb:   types.APIVerbUpdate,
			Method: types.HTTPVerbPatch,
			Path: &types.Path{
				Parent:       basePath,
				RelativePath: relPath + "/{stack_id}/add_application",
			},
			Scopes: []types.PermissionScope{
				types.UserScope,
				types.ProjectScope,
				types.ClusterScope,
				types.NamespaceScope,
				types.StackScope,
			},
		},
	)

	addApplicationHandler := stack.NewStackAddApplicationHandler(
		config,
		factory.GetDecoderValidator(),
		factory.GetResultWriter(),
	)

	routes = append(routes, &router.Route{
		Endpoint: addApplicationEndpoint,
		Handler:  addApplicationHandler,
		Router:   r,
	})

	// DELETE /api/v1/projects/{project_id}/clusters/{cluster_id}/namespaces/{namespace}/stacks/{stack_id}/remove_application/{app_resource_name} -> stack.NewStackRemoveApplicationHandler
	// swagger:operation DELETE /api/v1/projects/{project_id}/clusters/{cluster_id}/namespaces/{namespace}/stacks/{stack_id}/remove_application/{app_resource_name} removeApplication
	//
	// Removes an existing application from a stack
	//
	// ---
	// produces:
	// - application/json
	// summary: Remove an application from a stack
	// tags:
	// - Stacks
	// parameters:
	//   - name: project_id
	//   - name: cluster_id
	//   - name: namespace
	//   - name: stack_id
	//   - name: app_resource_name
	// responses:
	//   '200':
	//     description: Successfully deleted the application from the stack
	//   '400':
	//     description: Stack does not have any revisions
	//   '403':
	//     description: Forbidden
	removeApplicationEndpoint := factory.NewAPIEndpoint(
		&types.APIRequestMetadata{
			Verb:   types.APIVerbDelete,
			Method: types.HTTPVerbDelete,
			Path: &types.Path{
				Parent:       basePath,
				RelativePath: relPath + "/{stack_id}/remove_application/{app_resource_name}",
			},
			Scopes: []types.PermissionScope{
				types.UserScope,
				types.ProjectScope,
				types.ClusterScope,
				types.NamespaceScope,
				types.StackScope,
			},
		},
	)

	removeApplicationHandler := stack.NewStackRemoveApplicationHandler(
		config,
		factory.GetResultWriter(),
	)

	routes = append(routes, &router.Route{
		Endpoint: removeApplicationEndpoint,
		Handler:  removeApplicationHandler,
		Router:   r,
	})

	// PATCH /api/v1/projects/{project_id}/clusters/{cluster_id}/namespaces/{namespace}/stacks/{stack_id}/add_env_group -> stack.NewStackAddEnvGroupHandler
	// swagger:operation PATCH /api/v1/projects/{project_id}/clusters/{cluster_id}/namespaces/{namespace}/stacks/{stack_id}/add_env_group addEnvGroup
	//
	// Adds an environment group to an existing stack
	//
	// ---
	// produces:
	// - application/json
	// summary: Add an environment group to a stack
	// tags:
	// - Stacks
	// parameters:
	//   - name: project_id
	//   - name: cluster_id
	//   - name: namespace
	//   - name: stack_id
	//   - in: body
	//     name: AddEnvGroupToStack
	//     description: The environment group to add
	//     schema:
	//       $ref: '#/definitions/CreateStackEnvGroupRequest'
	// responses:
	//   '200':
	//     description: Successfully added the environment group to the stack
	//   '400':
	//     description: Stack does not have any revisions
	//   '403':
	//     description: Forbidden
	addEnvGroupEndpoint := factory.NewAPIEndpoint(
		&types.APIRequestMetadata{
			Verb:   types.APIVerbUpdate,
			Method: types.HTTPVerbPatch,
			Path: &types.Path{
				Parent:       basePath,
				RelativePath: relPath + "/{stack_id}/add_env_group",
			},
			Scopes: []types.PermissionScope{
				types.UserScope,
				types.ProjectScope,
				types.ClusterScope,
				types.NamespaceScope,
				types.StackScope,
			},
		},
	)

	addEnvGroupHandler := stack.NewStackAddEnvGroupHandler(
		config,
		factory.GetDecoderValidator(),
		factory.GetResultWriter(),
	)

	routes = append(routes, &router.Route{
		Endpoint: addEnvGroupEndpoint,
		Handler:  addEnvGroupHandler,
		Router:   r,
	})

	// DELETE /api/v1/projects/{project_id}/clusters/{cluster_id}/namespaces/{namespace}/stacks/{stack_id}/remove_env_group/{env_group_name} -> stack.NewStackRemoveEnvGroupHandler
	// swagger:operation DELETE /api/v1/projects/{project_id}/clusters/{cluster_id}/namespaces/{namespace}/stacks/{stack_id}/remove_env_group/{env_group_name} removeEnvGroup
	//
	// Removes an existing environment group from a stack
	//
	// ---
	// produces:
	// - application/json
	// summary: Remove an environment group from a stack
	// tags:
	// - Stacks
	// parameters:
	//   - name: project_id
	//   - name: cluster_id
	//   - name: namespace
	//   - name: stack_id
	//   - name: env_group_name
	// responses:
	//   '200':
	//     description: Successfully deleted the environment group from the stack
	//   '400':
	//     description: Stack does not have any revisions
	//   '403':
	//     description: Forbidden
	removeEnvGroupEndpoint := factory.NewAPIEndpoint(
		&types.APIRequestMetadata{
			Verb:   types.APIVerbDelete,
			Method: types.HTTPVerbDelete,
			Path: &types.Path{
				Parent:       basePath,
				RelativePath: relPath + "/{stack_id}/remove_env_group/{env_group_name}",
			},
			Scopes: []types.PermissionScope{
				types.UserScope,
				types.ProjectScope,
				types.ClusterScope,
				types.NamespaceScope,
				types.StackScope,
			},
		},
	)

	removeEnvGroupHandler := stack.NewStackRemoveEnvGroupHandler(
		config,
		factory.GetResultWriter(),
	)

	routes = append(routes, &router.Route{
		Endpoint: removeEnvGroupEndpoint,
		Handler:  removeEnvGroupHandler,
		Router:   r,
	})

<<<<<<< HEAD
	// PATCH /api/v1/projects/{project_id}/clusters/{cluster_id}/namespaces/{namespace}/stacks/{stack_id}/update_name -> stack.NewStackAddApplicationHandler
	// swagger:operation PATCH /api/v1/projects/{project_id}/clusters/{cluster_id}/namespaces/{namespace}/stacks/{stack_id}/update_name addApplication
	//
	// Adds an application to an existing stack
=======
	// PATCH /api/v1/projects/{project_id}/clusters/{cluster_id}/namespaces/{namespace}/stacks/{stack_id} -> stack.NewStackUpdateStackHandler
	// swagger:operation PATCH /api/v1/projects/{project_id}/clusters/{cluster_id}/namespaces/{namespace}/stacks/{stack_id} updateStack
	//
	// Updates a stack. Currently the only value available to update is the stack name.
>>>>>>> be660417
	//
	// ---
	// produces:
	// - application/json
<<<<<<< HEAD
	// summary: Add an application to a stack
=======
	// summary: Update Stack
>>>>>>> be660417
	// tags:
	// - Stacks
	// parameters:
	//   - name: project_id
	//   - name: cluster_id
	//   - name: namespace
	//   - name: stack_id
	//   - in: body
<<<<<<< HEAD
	//     name: AddApplicationToStack
	//     description: The application to add
	//     schema:
	//       $ref: '#/definitions/CreateStackAppResourceRequest'
	// responses:
	//   '200':
	//     description: Successfully added the application to the stack
	//   '400':
	//     description: Stack does not have any revisions
	//   '403':
	//     description: Forbidden
	updateStackNameEndpoint := factory.NewAPIEndpoint(
=======
	//     name: UpdateStack
	//     description: The stack to update
	//     schema:
	//       $ref: '#/definitions/UpdateStackRequest'
	// responses:
	//   '200':
	//     description: Successfully updated the stack
	//   '403':
	//     description: Forbidden
	updateStackEndpoint := factory.NewAPIEndpoint(
>>>>>>> be660417
		&types.APIRequestMetadata{
			Verb:   types.APIVerbUpdate,
			Method: types.HTTPVerbPatch,
			Path: &types.Path{
				Parent:       basePath,
<<<<<<< HEAD
				RelativePath: relPath + "/{stack_id}/update_name",
=======
				RelativePath: relPath + "/{stack_id}",
>>>>>>> be660417
			},
			Scopes: []types.PermissionScope{
				types.UserScope,
				types.ProjectScope,
				types.ClusterScope,
				types.NamespaceScope,
				types.StackScope,
			},
		},
	)

<<<<<<< HEAD
	updateStackNameHandler := stack.NewStackUpdateStackNameHandler(
=======
	updateStackHandler := stack.NewStackUpdateStackHandler(
>>>>>>> be660417
		config,
		factory.GetDecoderValidator(),
		factory.GetResultWriter(),
	)

	routes = append(routes, &router.Route{
<<<<<<< HEAD
		Endpoint: updateStackNameEndpoint,
		Handler:  updateStackNameHandler,
=======
		Endpoint: updateStackEndpoint,
		Handler:  updateStackHandler,
>>>>>>> be660417
		Router:   r,
	})

	return routes, newPath
}<|MERGE_RESOLUTION|>--- conflicted
+++ resolved
@@ -820,26 +820,15 @@
 		Router:   r,
 	})
 
-<<<<<<< HEAD
-	// PATCH /api/v1/projects/{project_id}/clusters/{cluster_id}/namespaces/{namespace}/stacks/{stack_id}/update_name -> stack.NewStackAddApplicationHandler
-	// swagger:operation PATCH /api/v1/projects/{project_id}/clusters/{cluster_id}/namespaces/{namespace}/stacks/{stack_id}/update_name addApplication
-	//
-	// Adds an application to an existing stack
-=======
 	// PATCH /api/v1/projects/{project_id}/clusters/{cluster_id}/namespaces/{namespace}/stacks/{stack_id} -> stack.NewStackUpdateStackHandler
 	// swagger:operation PATCH /api/v1/projects/{project_id}/clusters/{cluster_id}/namespaces/{namespace}/stacks/{stack_id} updateStack
 	//
 	// Updates a stack. Currently the only value available to update is the stack name.
->>>>>>> be660417
-	//
-	// ---
-	// produces:
-	// - application/json
-<<<<<<< HEAD
-	// summary: Add an application to a stack
-=======
+	//
+	// ---
+	// produces:
+	// - application/json
 	// summary: Update Stack
->>>>>>> be660417
 	// tags:
 	// - Stacks
 	// parameters:
@@ -848,20 +837,6 @@
 	//   - name: namespace
 	//   - name: stack_id
 	//   - in: body
-<<<<<<< HEAD
-	//     name: AddApplicationToStack
-	//     description: The application to add
-	//     schema:
-	//       $ref: '#/definitions/CreateStackAppResourceRequest'
-	// responses:
-	//   '200':
-	//     description: Successfully added the application to the stack
-	//   '400':
-	//     description: Stack does not have any revisions
-	//   '403':
-	//     description: Forbidden
-	updateStackNameEndpoint := factory.NewAPIEndpoint(
-=======
 	//     name: UpdateStack
 	//     description: The stack to update
 	//     schema:
@@ -872,46 +847,32 @@
 	//   '403':
 	//     description: Forbidden
 	updateStackEndpoint := factory.NewAPIEndpoint(
->>>>>>> be660417
 		&types.APIRequestMetadata{
 			Verb:   types.APIVerbUpdate,
 			Method: types.HTTPVerbPatch,
 			Path: &types.Path{
 				Parent:       basePath,
-<<<<<<< HEAD
-				RelativePath: relPath + "/{stack_id}/update_name",
-=======
 				RelativePath: relPath + "/{stack_id}",
->>>>>>> be660417
-			},
-			Scopes: []types.PermissionScope{
-				types.UserScope,
-				types.ProjectScope,
-				types.ClusterScope,
-				types.NamespaceScope,
-				types.StackScope,
-			},
-		},
-	)
-
-<<<<<<< HEAD
-	updateStackNameHandler := stack.NewStackUpdateStackNameHandler(
-=======
+			},
+			Scopes: []types.PermissionScope{
+				types.UserScope,
+				types.ProjectScope,
+				types.ClusterScope,
+				types.NamespaceScope,
+				types.StackScope,
+			},
+		},
+	)
+
 	updateStackHandler := stack.NewStackUpdateStackHandler(
->>>>>>> be660417
 		config,
 		factory.GetDecoderValidator(),
 		factory.GetResultWriter(),
 	)
 
 	routes = append(routes, &router.Route{
-<<<<<<< HEAD
-		Endpoint: updateStackNameEndpoint,
-		Handler:  updateStackNameHandler,
-=======
 		Endpoint: updateStackEndpoint,
 		Handler:  updateStackHandler,
->>>>>>> be660417
 		Router:   r,
 	})
 
