package router

import (
	"fmt"

	"github.com/go-chi/chi"

	"github.com/porter-dev/porter/api/server/handlers/job"
	"github.com/porter-dev/porter/api/server/handlers/namespace"
	"github.com/porter-dev/porter/api/server/handlers/provision"
	"github.com/porter-dev/porter/api/server/shared"
	"github.com/porter-dev/porter/api/server/shared/config"
	"github.com/porter-dev/porter/api/types"
)

func NewNamespaceScopedRegisterer(children ...*Registerer) *Registerer {
	return &Registerer{
		GetRoutes: GetNamespaceScopedRoutes,
		Children:  children,
	}
}

func GetNamespaceScopedRoutes(
	r chi.Router,
	config *config.Config,
	basePath *types.Path,
	factory shared.APIEndpointFactory,
	children ...*Registerer,
) []*Route {
	routes, projPath := getNamespaceRoutes(r, config, basePath, factory)

	if len(children) > 0 {
		r.Route(projPath.RelativePath, func(r chi.Router) {
			for _, child := range children {
				childRoutes := child.GetRoutes(r, config, basePath, factory, child.Children...)

				routes = append(routes, childRoutes...)
			}
		})
	}

	return routes
}

func getNamespaceRoutes(
	r chi.Router,
	config *config.Config,
	basePath *types.Path,
	factory shared.APIEndpointFactory,
) ([]*Route, *types.Path) {
	relPath := "/namespaces/{namespace}"

	newPath := &types.Path{
		Parent:       basePath,
		RelativePath: relPath,
	}

	routes := make([]*Route, 0)

	// POST /api/projects/{project_id}/clusters/{cluster_id}/namespaces/{namespace}/provision/rds/ -> provision.NewProvisionRDSHandler
<<<<<<< HEAD
	// provisionRDSEndpoint := factory.NewAPIEndpoint(
	// 	&types.APIRequestMetadata{
	// 		Verb:   types.APIVerbCreate,
	// 		Method: types.HTTPVerbPost,
	// 		Path: &types.Path{
	// 			Parent:       basePath,
	// 			RelativePath: relPath + "/provision/rds",
	// 		},
	// 		Scopes: []types.PermissionScope{
	// 			types.UserScope,
	// 			types.ProjectScope,
	// 			types.ClusterScope,
	// 			types.NamespaceScope,
	// 		},
	// 	},
	// )

	// provisionRDSHandler := provision.NewProvisionRDSHandler(
	// 	config,
	// 	factory.GetDecoderValidator(),
	// 	factory.GetResultWriter(),
	// )

	// routes = append(routes, &Route{
	// 	Endpoint: provisionRDSEndpoint,
	// 	Handler:  provisionRDSHandler,
	// 	Router:   r,
	// })
=======
	provisionRDSEndpoint := factory.NewAPIEndpoint(
		&types.APIRequestMetadata{
			Verb:   types.APIVerbCreate,
			Method: types.HTTPVerbPost,
			Path: &types.Path{
				Parent:       basePath,
				RelativePath: relPath + "/provision/rds",
			},
			Scopes: []types.PermissionScope{
				types.UserScope,
				types.ProjectScope,
				types.ClusterScope,
				types.NamespaceScope,
			},
		},
	)

	provisionRDSHandler := provision.NewProvisionRDSHandler(
		config,
		factory.GetDecoderValidator(),
		factory.GetResultWriter(),
	)

	routes = append(routes, &Route{
		Endpoint: provisionRDSEndpoint,
		Handler:  provisionRDSHandler,
		Router:   r,
	})
>>>>>>> a7c50733

	// GET /api/projects/{project_id}/clusters/{cluster_id}/namespaces/{namespace}/envgroups/list -> namespace.NewListEnvGroupsHandler
	listEnvGroupsEndpoint := factory.NewAPIEndpoint(
		&types.APIRequestMetadata{
			Verb:   types.APIVerbGet,
			Method: types.HTTPVerbGet,
			Path: &types.Path{
				Parent:       basePath,
				RelativePath: relPath + "/envgroups/list",
			},
			Scopes: []types.PermissionScope{
				types.UserScope,
				types.ProjectScope,
				types.ClusterScope,
				types.NamespaceScope,
			},
		},
	)

	listEnvGroupsHandler := namespace.NewListEnvGroupsHandler(
		config,
		factory.GetResultWriter(),
	)

	routes = append(routes, &Route{
		Endpoint: listEnvGroupsEndpoint,
		Handler:  listEnvGroupsHandler,
		Router:   r,
	})

	// GET /api/projects/{project_id}/clusters/{cluster_id}/namespaces/{namespace}/envgroups/clone -> namespace.NewCloneEnvGroupHandler
	cloneEnvGroupEndpoint := factory.NewAPIEndpoint(
		&types.APIRequestMetadata{
			Verb:   types.APIVerbGet,
			Method: types.HTTPVerbGet,
			Path: &types.Path{
				Parent:       basePath,
				RelativePath: relPath + "/envgroups/clone",
			},
			Scopes: []types.PermissionScope{
				types.UserScope,
				types.ProjectScope,
				types.ClusterScope,
				types.NamespaceScope,
			},
		},
	)

	cloneEnvGroupHandler := namespace.NewCloneEnvGroupHandler(
		config,
		factory.GetDecoderValidator(),
		factory.GetResultWriter(),
	)

	routes = append(routes, &Route{
		Endpoint: cloneEnvGroupEndpoint,
		Handler:  cloneEnvGroupHandler,
		Router:   r,
	})

	// GET /api/projects/{project_id}/clusters/{cluster_id}/namespaces/{namespace}/envgroup -> namespace.NewGetEnvGroupHandler
	getEnvGroupEndpoint := factory.NewAPIEndpoint(
		&types.APIRequestMetadata{
			Verb:   types.APIVerbGet,
			Method: types.HTTPVerbGet,
			Path: &types.Path{
				Parent:       basePath,
				RelativePath: relPath + "/envgroup",
			},
			Scopes: []types.PermissionScope{
				types.UserScope,
				types.ProjectScope,
				types.ClusterScope,
				types.NamespaceScope,
			},
		},
	)

	getEnvGroupHandler := namespace.NewGetEnvGroupHandler(
		config,
		factory.GetDecoderValidator(),
		factory.GetResultWriter(),
	)

	routes = append(routes, &Route{
		Endpoint: getEnvGroupEndpoint,
		Handler:  getEnvGroupHandler,
		Router:   r,
	})

	// GET /api/projects/{project_id}/clusters/{cluster_id}/namespaces/{namespace}/envgroup/all_versions -> namespace.NewGetEnvGroupAllVersionsHandler
	getEnvGroupAllVersionsEndpoint := factory.NewAPIEndpoint(
		&types.APIRequestMetadata{
			Verb:   types.APIVerbGet,
			Method: types.HTTPVerbGet,
			Path: &types.Path{
				Parent:       basePath,
				RelativePath: relPath + "/envgroup/all_versions",
			},
			Scopes: []types.PermissionScope{
				types.UserScope,
				types.ProjectScope,
				types.ClusterScope,
				types.NamespaceScope,
			},
		},
	)

	getEnvGroupAllVersionsHandler := namespace.NewGetEnvGroupAllVersionsHandler(
		config,
		factory.GetDecoderValidator(),
		factory.GetResultWriter(),
	)

	routes = append(routes, &Route{
		Endpoint: getEnvGroupAllVersionsEndpoint,
		Handler:  getEnvGroupAllVersionsHandler,
		Router:   r,
	})

	// POST /api/projects/{project_id}/clusters/{cluster_id}/namespaces/{namespace}/envgroup/create -> namespace.NewCreateEnvGroupHandler
	createEnvGroupEndpoint := factory.NewAPIEndpoint(
		&types.APIRequestMetadata{
			Verb:   types.APIVerbCreate,
			Method: types.HTTPVerbPost,
			Path: &types.Path{
				Parent:       basePath,
				RelativePath: relPath + "/envgroup/create",
			},
			Scopes: []types.PermissionScope{
				types.UserScope,
				types.ProjectScope,
				types.ClusterScope,
				types.NamespaceScope,
			},
		},
	)

	createEnvGroupHandler := namespace.NewCreateEnvGroupHandler(
		config,
		factory.GetDecoderValidator(),
		factory.GetResultWriter(),
	)

	routes = append(routes, &Route{
		Endpoint: createEnvGroupEndpoint,
		Handler:  createEnvGroupHandler,
		Router:   r,
	})

	// POST /api/projects/{project_id}/clusters/{cluster_id}/namespaces/{namespace}/envgroup/add_application -> namespace.NewAddEnvGroupAppHandler
	updateEnvGroupAppsEndpoint := factory.NewAPIEndpoint(
		&types.APIRequestMetadata{
			Verb:   types.APIVerbUpdate,
			Method: types.HTTPVerbPost,
			Path: &types.Path{
				Parent:       basePath,
				RelativePath: relPath + "/envgroup/add_application",
			},
			Scopes: []types.PermissionScope{
				types.UserScope,
				types.ProjectScope,
				types.ClusterScope,
				types.NamespaceScope,
			},
		},
	)

	updateEnvGroupAppsHandler := namespace.NewAddEnvGroupAppHandler(
		config,
		factory.GetDecoderValidator(),
		factory.GetResultWriter(),
	)

	routes = append(routes, &Route{
		Endpoint: updateEnvGroupAppsEndpoint,
		Handler:  updateEnvGroupAppsHandler,
		Router:   r,
	})

	// POST /api/projects/{project_id}/clusters/{cluster_id}/namespaces/{namespace}/envgroup/remove_application -> namespace.NewRemoveEnvGroupAppHandler
	removeEnvGroupAppEndpoint := factory.NewAPIEndpoint(
		&types.APIRequestMetadata{
			Verb:   types.APIVerbUpdate,
			Method: types.HTTPVerbPost,
			Path: &types.Path{
				Parent:       basePath,
				RelativePath: relPath + "/envgroup/remove_application",
			},
			Scopes: []types.PermissionScope{
				types.UserScope,
				types.ProjectScope,
				types.ClusterScope,
				types.NamespaceScope,
			},
		},
	)

	removeEnvGroupAppHandler := namespace.NewRemoveEnvGroupAppHandler(
		config,
		factory.GetDecoderValidator(),
		factory.GetResultWriter(),
	)

	routes = append(routes, &Route{
		Endpoint: removeEnvGroupAppEndpoint,
		Handler:  removeEnvGroupAppHandler,
		Router:   r,
	})

	// DELETE /api/projects/{project_id}/clusters/{cluster_id}/namespaces/{namespace}/envgroup -> namespace.NewDeleteEnvGroupHandler
	deleteEnvGroupEndpoint := factory.NewAPIEndpoint(
		&types.APIRequestMetadata{
			Verb:   types.APIVerbDelete,
			Method: types.HTTPVerbDelete,
			Path: &types.Path{
				Parent:       basePath,
				RelativePath: relPath + "/envgroup",
			},
			Scopes: []types.PermissionScope{
				types.UserScope,
				types.ProjectScope,
				types.ClusterScope,
				types.NamespaceScope,
			},
		},
	)

	deleteEnvGroupHandler := namespace.NewDeleteEnvGroupHandler(
		config,
		factory.GetDecoderValidator(),
		factory.GetResultWriter(),
	)

	routes = append(routes, &Route{
		Endpoint: deleteEnvGroupEndpoint,
		Handler:  deleteEnvGroupHandler,
		Router:   r,
	})

	// POST /api/projects/{project_id}/clusters/{cluster_id}/namespaces/{namespace}/configmap/update -> namespace.NewUpdateConfigMapHandler
	updateConfigMapEndpoint := factory.NewAPIEndpoint(
		&types.APIRequestMetadata{
			Verb:   types.APIVerbUpdate,
			Method: types.HTTPVerbPost,
			Path: &types.Path{
				Parent:       basePath,
				RelativePath: relPath + "/configmap/update",
			},
			Scopes: []types.PermissionScope{
				types.UserScope,
				types.ProjectScope,
				types.ClusterScope,
				types.NamespaceScope,
			},
		},
	)

	updateConfigMapHandler := namespace.NewUpdateConfigMapHandler(
		config,
		factory.GetDecoderValidator(),
		factory.GetResultWriter(),
	)

	routes = append(routes, &Route{
		Endpoint: updateConfigMapEndpoint,
		Handler:  updateConfigMapHandler,
		Router:   r,
	})

	// DELETE /api/projects/{project_id}/clusters/{cluster_id}/namespaces/{namespace}/crd -> namespace.NewCRDDeleteHandler
	deleteCRDEndpoint := factory.NewAPIEndpoint(
		&types.APIRequestMetadata{
			Verb:   types.APIVerbDelete,
			Method: types.HTTPVerbDelete,
			Path: &types.Path{
				Parent:       basePath,
				RelativePath: relPath + "/crd",
			},
			Scopes: []types.PermissionScope{
				types.UserScope,
				types.ProjectScope,
				types.ClusterScope,
			},
		},
	)

	deleteCRDHandler := namespace.NewCRDDeleteHandler(
		config,
		factory.GetDecoderValidator(),
		factory.GetResultWriter(),
	)

	routes = append(routes, &Route{
		Endpoint: deleteCRDEndpoint,
		Handler:  deleteCRDHandler,
		Router:   r,
	})

	// GET /api/projects/{project_id}/clusters/{cluster_id}/namespaces/{namespace}/releases -> namespace.NewListReleasesHandler
	listReleasesEndpoint := factory.NewAPIEndpoint(
		&types.APIRequestMetadata{
			Verb:   types.APIVerbGet,
			Method: types.HTTPVerbGet,
			Path: &types.Path{
				Parent:       basePath,
				RelativePath: relPath + "/releases",
			},
			Scopes: []types.PermissionScope{
				types.UserScope,
				types.ProjectScope,
				types.ClusterScope,
				types.NamespaceScope,
			},
		},
	)

	listReleasesHandler := namespace.NewListReleasesHandler(
		config,
		factory.GetDecoderValidator(),
		factory.GetResultWriter(),
	)

	routes = append(routes, &Route{
		Endpoint: listReleasesEndpoint,
		Handler:  listReleasesHandler,
		Router:   r,
	})

	// GET /api/projects/{project_id}/clusters/{cluster_id}/namespaces/{namespace}/pod/{name}/logs -> namespace.NewStreamPodLogsHandler
	streamPodLogsEndpoint := factory.NewAPIEndpoint(
		&types.APIRequestMetadata{
			Verb:   types.APIVerbGet,
			Method: types.HTTPVerbGet,
			Path: &types.Path{
				Parent: basePath,
				RelativePath: fmt.Sprintf(
					"%s/pod/{%s}/logs",
					relPath,
					types.URLParamPodName,
				),
			},
			Scopes: []types.PermissionScope{
				types.UserScope,
				types.ProjectScope,
				types.ClusterScope,
				types.NamespaceScope,
			},
			IsWebsocket: true,
		},
	)

	streamPodLogsHandler := namespace.NewStreamPodLogsHandler(
		config,
		factory.GetDecoderValidator(),
		factory.GetResultWriter(),
	)

	routes = append(routes, &Route{
		Endpoint: streamPodLogsEndpoint,
		Handler:  streamPodLogsHandler,
		Router:   r,
	})

	// GET /api/projects/{project_id}/clusters/{cluster_id}/namespaces/{namespace}/pod/{name}/previous_logs
	getPreviousLogsEndpoint := factory.NewAPIEndpoint(
		&types.APIRequestMetadata{
			Verb:   types.APIVerbGet,
			Method: types.HTTPVerbGet,
			Path: &types.Path{
				Parent: basePath,
				RelativePath: fmt.Sprintf(
					"%s/pod/{%s}/previous_logs",
					relPath,
					types.URLParamPodName,
				),
			},
			Scopes: []types.PermissionScope{
				types.UserScope,
				types.ProjectScope,
				types.ClusterScope,
				types.NamespaceScope,
			},
		},
	)

	getPreviousLogsHandler := namespace.NewGetPreviousLogsHandler(
		config,
		factory.GetDecoderValidator(),
		factory.GetResultWriter(),
	)

	routes = append(routes, &Route{
		Endpoint: getPreviousLogsEndpoint,
		Handler:  getPreviousLogsHandler,
		Router:   r,
	})

	// GET /api/projects/{project_id}/clusters/{cluster_id}/namespaces/{namespace}/jobs/{name}/pods -> jobs.NewGetPodsHandler
	getJobPodsEndpoint := factory.NewAPIEndpoint(
		&types.APIRequestMetadata{
			Verb:   types.APIVerbList,
			Method: types.HTTPVerbGet,
			Path: &types.Path{
				Parent: basePath,
				RelativePath: fmt.Sprintf(
					"%s/jobs/{%s}/pods",
					relPath,
					types.URLParamJobName,
				),
			},
			Scopes: []types.PermissionScope{
				types.UserScope,
				types.ProjectScope,
				types.ClusterScope,
				types.NamespaceScope,
			},
		},
	)

	getJobPodsHandler := job.NewGetPodsHandler(
		config,
		factory.GetResultWriter(),
	)

	routes = append(routes, &Route{
		Endpoint: getJobPodsEndpoint,
		Handler:  getJobPodsHandler,
		Router:   r,
	})

	// DELETE /api/projects/{project_id}/clusters/{cluster_id}/namespaces/{namespace}/jobs/{name} -> jobs.NewDeleteHandler
	deleteJobEndpoint := factory.NewAPIEndpoint(
		&types.APIRequestMetadata{
			Verb:   types.APIVerbDelete,
			Method: types.HTTPVerbDelete,
			Path: &types.Path{
				Parent: basePath,
				RelativePath: fmt.Sprintf(
					"%s/jobs/{%s}",
					relPath,
					types.URLParamJobName,
				),
			},
			Scopes: []types.PermissionScope{
				types.UserScope,
				types.ProjectScope,
				types.ClusterScope,
				types.NamespaceScope,
			},
		},
	)

	deleteJobHandler := job.NewDeleteHandler(
		config,
	)

	routes = append(routes, &Route{
		Endpoint: deleteJobEndpoint,
		Handler:  deleteJobHandler,
		Router:   r,
	})

	// POST /api/projects/{project_id}/clusters/{cluster_id}/namespaces/{namespace}/jobs/{name}/stop -> jobs.NewStopHandler
	stopJobEndpoint := factory.NewAPIEndpoint(
		&types.APIRequestMetadata{
			Verb:   types.APIVerbUpdate,
			Method: types.HTTPVerbPost,
			Path: &types.Path{
				Parent: basePath,
				RelativePath: fmt.Sprintf(
					"%s/jobs/{%s}/stop",
					relPath,
					types.URLParamJobName,
				),
			},
			Scopes: []types.PermissionScope{
				types.UserScope,
				types.ProjectScope,
				types.ClusterScope,
				types.NamespaceScope,
			},
		},
	)

	stopJobHandler := job.NewStopHandler(
		config,
	)

	routes = append(routes, &Route{
		Endpoint: stopJobEndpoint,
		Handler:  stopJobHandler,
		Router:   r,
	})

	// GET /api/projects/{project_id}/clusters/{cluster_id}/namespaces/{namespace}/pods/{name} -> namespace.NewGetPodHandler
	getPodEndpoint := factory.NewAPIEndpoint(
		&types.APIRequestMetadata{
			Verb:   types.APIVerbGet,
			Method: types.HTTPVerbGet,
			Path: &types.Path{
				Parent: basePath,
				RelativePath: fmt.Sprintf(
					"%s/pods/{%s}",
					relPath,
					types.URLParamPodName,
				),
			},
			Scopes: []types.PermissionScope{
				types.UserScope,
				types.ProjectScope,
				types.ClusterScope,
				types.NamespaceScope,
			},
		},
	)

	getPodHandler := namespace.NewGetPodHandler(
		config,
		factory.GetResultWriter(),
	)

	routes = append(routes, &Route{
		Endpoint: getPodEndpoint,
		Handler:  getPodHandler,
		Router:   r,
	})

	// DELETE /api/projects/{project_id}/clusters/{cluster_id}/namespaces/{namespace}/pods/{name} -> namespace.NewDeletePodHandler
	deletePodEndpoint := factory.NewAPIEndpoint(
		&types.APIRequestMetadata{
			Verb:   types.APIVerbDelete,
			Method: types.HTTPVerbDelete,
			Path: &types.Path{
				Parent: basePath,
				RelativePath: fmt.Sprintf(
					"%s/pods/{%s}",
					relPath,
					types.URLParamPodName,
				),
			},
			Scopes: []types.PermissionScope{
				types.UserScope,
				types.ProjectScope,
				types.ClusterScope,
				types.NamespaceScope,
			},
		},
	)

	deletePodHandler := namespace.NewDeletePodHandler(
		config,
	)

	routes = append(routes, &Route{
		Endpoint: deletePodEndpoint,
		Handler:  deletePodHandler,
		Router:   r,
	})

	// GET /api/projects/{project_id}/clusters/{cluster_id}/namespaces/{namespace}/pods/{name}/events -> namespace.NewGetPodEventsHandler
	getPodEventsEndpoint := factory.NewAPIEndpoint(
		&types.APIRequestMetadata{
			Verb:   types.APIVerbList,
			Method: types.HTTPVerbGet,
			Path: &types.Path{
				Parent: basePath,
				RelativePath: fmt.Sprintf(
					"%s/pods/{%s}/events",
					relPath,
					types.URLParamPodName,
				),
			},
			Scopes: []types.PermissionScope{
				types.UserScope,
				types.ProjectScope,
				types.ClusterScope,
				types.NamespaceScope,
			},
		},
	)

	getPodEventsHandler := namespace.NewGetPodEventsHandler(
		config,
		factory.GetResultWriter(),
	)

	routes = append(routes, &Route{
		Endpoint: getPodEventsEndpoint,
		Handler:  getPodEventsHandler,
		Router:   r,
	})

	// GET /api/projects/{project_id}/clusters/{cluster_id}/namespaces/{namespace}/ingresses/{name} ->
	// release.NewGetJobsHandler
	getIngressEndpoint := factory.NewAPIEndpoint(
		&types.APIRequestMetadata{
			Verb:   types.APIVerbGet,
			Method: types.HTTPVerbGet,
			Path: &types.Path{
				Parent:       basePath,
				RelativePath: relPath + "/ingresses/{name}",
			},
			Scopes: []types.PermissionScope{
				types.UserScope,
				types.ProjectScope,
				types.ClusterScope,
				types.NamespaceScope,
			},
		},
	)

	getIngressHandler := namespace.NewGetIngressHandler(
		config,
		factory.GetResultWriter(),
	)

	routes = append(routes, &Route{
		Endpoint: getIngressEndpoint,
		Handler:  getIngressHandler,
		Router:   r,
	})

	return routes, newPath
}<|MERGE_RESOLUTION|>--- conflicted
+++ resolved
@@ -7,7 +7,6 @@
 
 	"github.com/porter-dev/porter/api/server/handlers/job"
 	"github.com/porter-dev/porter/api/server/handlers/namespace"
-	"github.com/porter-dev/porter/api/server/handlers/provision"
 	"github.com/porter-dev/porter/api/server/shared"
 	"github.com/porter-dev/porter/api/server/shared/config"
 	"github.com/porter-dev/porter/api/types"
@@ -57,67 +56,6 @@
 
 	routes := make([]*Route, 0)
 
-	// POST /api/projects/{project_id}/clusters/{cluster_id}/namespaces/{namespace}/provision/rds/ -> provision.NewProvisionRDSHandler
-<<<<<<< HEAD
-	// provisionRDSEndpoint := factory.NewAPIEndpoint(
-	// 	&types.APIRequestMetadata{
-	// 		Verb:   types.APIVerbCreate,
-	// 		Method: types.HTTPVerbPost,
-	// 		Path: &types.Path{
-	// 			Parent:       basePath,
-	// 			RelativePath: relPath + "/provision/rds",
-	// 		},
-	// 		Scopes: []types.PermissionScope{
-	// 			types.UserScope,
-	// 			types.ProjectScope,
-	// 			types.ClusterScope,
-	// 			types.NamespaceScope,
-	// 		},
-	// 	},
-	// )
-
-	// provisionRDSHandler := provision.NewProvisionRDSHandler(
-	// 	config,
-	// 	factory.GetDecoderValidator(),
-	// 	factory.GetResultWriter(),
-	// )
-
-	// routes = append(routes, &Route{
-	// 	Endpoint: provisionRDSEndpoint,
-	// 	Handler:  provisionRDSHandler,
-	// 	Router:   r,
-	// })
-=======
-	provisionRDSEndpoint := factory.NewAPIEndpoint(
-		&types.APIRequestMetadata{
-			Verb:   types.APIVerbCreate,
-			Method: types.HTTPVerbPost,
-			Path: &types.Path{
-				Parent:       basePath,
-				RelativePath: relPath + "/provision/rds",
-			},
-			Scopes: []types.PermissionScope{
-				types.UserScope,
-				types.ProjectScope,
-				types.ClusterScope,
-				types.NamespaceScope,
-			},
-		},
-	)
-
-	provisionRDSHandler := provision.NewProvisionRDSHandler(
-		config,
-		factory.GetDecoderValidator(),
-		factory.GetResultWriter(),
-	)
-
-	routes = append(routes, &Route{
-		Endpoint: provisionRDSEndpoint,
-		Handler:  provisionRDSHandler,
-		Router:   r,
-	})
->>>>>>> a7c50733
-
 	// GET /api/projects/{project_id}/clusters/{cluster_id}/namespaces/{namespace}/envgroups/list -> namespace.NewListEnvGroupsHandler
 	listEnvGroupsEndpoint := factory.NewAPIEndpoint(
 		&types.APIRequestMetadata{
