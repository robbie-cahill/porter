package project_oauth

import (
	"net/http"

	"golang.org/x/oauth2"

	"github.com/porter-dev/porter/api/server/handlers"
	"github.com/porter-dev/porter/api/server/shared"
	"github.com/porter-dev/porter/api/server/shared/apierrors"
	"github.com/porter-dev/porter/api/server/shared/config"
	"github.com/porter-dev/porter/internal/oauth"
)

type ProjectOAuthSlackHandler struct {
	handlers.PorterHandlerReadWriter
}

func NewProjectOAuthSlackHandler(
	config *config.Config,
	decoderValidator shared.RequestDecoderValidator,
	writer shared.ResultWriter,
) *ProjectOAuthSlackHandler {
	return &ProjectOAuthSlackHandler{
		PorterHandlerReadWriter: handlers.NewDefaultPorterHandler(config, decoderValidator, writer),
	}
}

func (p *ProjectOAuthSlackHandler) ServeHTTP(w http.ResponseWriter, r *http.Request) {
	state := oauth.CreateRandomState()

<<<<<<< HEAD
	if err := p.PopulateOAuthSession(w, r, state, false, true, "", 0); err != nil {
=======
	if err := p.PopulateOAuthSession(w, r, state, true, false, "", 0); err != nil {
>>>>>>> 5d78cd89
		p.HandleAPIError(w, r, apierrors.NewErrInternal(err))
		return
	}

	// specify access type offline to get a refresh token
	url := p.Config().SlackConf.AuthCodeURL(state, oauth2.AccessTypeOffline)

	http.Redirect(w, r, url, 302)
}<|MERGE_RESOLUTION|>--- conflicted
+++ resolved
@@ -29,11 +29,7 @@
 func (p *ProjectOAuthSlackHandler) ServeHTTP(w http.ResponseWriter, r *http.Request) {
 	state := oauth.CreateRandomState()
 
-<<<<<<< HEAD
-	if err := p.PopulateOAuthSession(w, r, state, false, true, "", 0); err != nil {
-=======
 	if err := p.PopulateOAuthSession(w, r, state, true, false, "", 0); err != nil {
->>>>>>> 5d78cd89
 		p.HandleAPIError(w, r, apierrors.NewErrInternal(err))
 		return
 	}
