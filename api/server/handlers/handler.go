--- conflicted
+++ resolved
@@ -21,11 +21,7 @@
 		w http.ResponseWriter,
 		r *http.Request,
 		state string,
-<<<<<<< HEAD
-		isUser, isProject bool,
-=======
 		isProject, isUser bool,
->>>>>>> 5d78cd89
 		integrationClient types.OAuthIntegrationClient,
 		integrationID uint,
 	) error
