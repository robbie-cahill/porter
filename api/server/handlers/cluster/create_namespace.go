--- conflicted
+++ resolved
@@ -62,12 +62,6 @@
 		return
 	}
 
-<<<<<<< HEAD
-	res := types.CreateNamespaceResponse{
-		Metadata: types.CreateNamespaceResponseMeta{
-			Name: namespace.Name,
-		},
-=======
 	res := &types.NamespaceResponse{
 		Name:              namespace.Name,
 		CreationTimestamp: namespace.CreationTimestamp.Time.UTC().Format(time.RFC1123),
@@ -76,7 +70,6 @@
 
 	if namespace.DeletionTimestamp != nil {
 		res.DeletionTimestamp = namespace.DeletionTimestamp.Time.UTC().Format(time.RFC1123)
->>>>>>> 4a377dc6
 	}
 
 	w.WriteHeader(http.StatusCreated)
