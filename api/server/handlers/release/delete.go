package release

import (
	"fmt"
	"net/http"
	"strings"

	"github.com/porter-dev/porter/api/server/authz"
	"github.com/porter-dev/porter/api/server/handlers"
	"github.com/porter-dev/porter/api/server/shared"
	"github.com/porter-dev/porter/api/server/shared/apierrors"
	"github.com/porter-dev/porter/api/server/shared/config"
	"github.com/porter-dev/porter/api/types"
	"github.com/porter-dev/porter/internal/integrations/ci/gitlab"
	"github.com/porter-dev/porter/internal/models"
	"helm.sh/helm/v3/pkg/release"
)

type DeleteReleaseHandler struct {
	handlers.PorterHandlerReadWriter
	authz.KubernetesAgentGetter
}

func NewDeleteReleaseHandler(
	config *config.Config,
	decoderValidator shared.RequestDecoderValidator,
	writer shared.ResultWriter,
) *DeleteReleaseHandler {
	return &DeleteReleaseHandler{
		PorterHandlerReadWriter: handlers.NewDefaultPorterHandler(config, decoderValidator, writer),
		KubernetesAgentGetter:   authz.NewOutOfClusterAgentGetter(config),
	}
}

func (c *DeleteReleaseHandler) ServeHTTP(w http.ResponseWriter, r *http.Request) {
	user, _ := r.Context().Value(types.UserScope).(*models.User)
	cluster, _ := r.Context().Value(types.ClusterScope).(*models.Cluster)
	helmRelease, _ := r.Context().Value(types.ReleaseScope).(*release.Release)

	helmAgent, err := c.GetHelmAgent(r, cluster, "")

	if err != nil {
		c.HandleAPIError(w, r, apierrors.NewErrInternal(err))
		return
	}

	_, err = helmAgent.UninstallChart(helmRelease.Name)

	if err != nil {
		c.HandleAPIError(w, r, apierrors.NewErrInternal(err))
		return
	}

	rel, releaseErr := c.Repo().Release().ReadRelease(cluster.ID, helmRelease.Name, helmRelease.Namespace)

	// update the github actions env if the release exists and is built from source
	if cName := helmRelease.Chart.Metadata.Name; cName == "job" || cName == "web" || cName == "worker" {
		if releaseErr == nil && rel != nil {
			gitAction := rel.GitActionConfig

			if gitAction != nil && gitAction.ID != 0 {
				if gitAction.GitlabIntegrationID != 0 {
					repoSplit := strings.Split(gitAction.GitRepo, "/")

					if len(repoSplit) != 2 {
						c.HandleAPIError(w, r, apierrors.NewErrInternal(fmt.Errorf("invalid formatting of repo name")))
						return
					}

					giRunner := &gitlab.GitlabCI{
						ServerURL:        c.Config().ServerConf.ServerURL,
						GitRepoOwner:     repoSplit[0],
						GitRepoName:      repoSplit[1],
						Repo:             c.Repo(),
						ProjectID:        cluster.ProjectID,
						ClusterID:        cluster.ID,
						UserID:           user.ID,
						IntegrationID:    gitAction.GitlabIntegrationID,
						PorterConf:       c.Config(),
						ReleaseName:      helmRelease.Name,
						ReleaseNamespace: helmRelease.Namespace,
					}

					err = giRunner.Cleanup()

					if err != nil {
						c.HandleAPIError(w, r, apierrors.NewErrInternal(err))
						return
					}
				} else {
<<<<<<< HEAD
					gaRunner, err := getGARunner(
=======
					gaRunner, err := GetGARunner(
>>>>>>> afc76db7
						c.Config(),
						user.ID,
						cluster.ProjectID,
						cluster.ID,
						rel.GitActionConfig,
						helmRelease.Name,
						helmRelease.Namespace,
						rel,
						helmRelease,
					)

					if err != nil {
						c.HandleAPIError(w, r, apierrors.NewErrInternal(err))
						return
					}

					err = gaRunner.Cleanup()

					if err != nil {
						c.HandleAPIError(w, r, apierrors.NewErrInternal(err))
						return
					}
				}
			}
		}
	}
}<|MERGE_RESOLUTION|>--- conflicted
+++ resolved
@@ -88,11 +88,7 @@
 						return
 					}
 				} else {
-<<<<<<< HEAD
-					gaRunner, err := getGARunner(
-=======
 					gaRunner, err := GetGARunner(
->>>>>>> afc76db7
 						c.Config(),
 						user.ID,
 						cluster.ProjectID,
