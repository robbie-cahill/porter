--- conflicted
+++ resolved
@@ -88,11 +88,7 @@
 						return
 					}
 				} else {
-<<<<<<< HEAD
-					gaRunner, err := getGARunner(
-=======
 					gaRunner, err := GetGARunner(
->>>>>>> f0d4448f
 						c.Config(),
 						user.ID,
 						cluster.ProjectID,
