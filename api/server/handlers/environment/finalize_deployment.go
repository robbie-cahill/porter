--- conflicted
+++ resolved
@@ -4,11 +4,8 @@
 	"context"
 	"fmt"
 	"net/http"
-<<<<<<< HEAD
 	"net/url"
-=======
 	"strings"
->>>>>>> 375c32d1
 
 	"github.com/google/go-github/v41/github"
 	"github.com/porter-dev/porter/api/server/handlers"
@@ -256,25 +253,6 @@
 			depl.RepoOwner, depl.RepoName, depl.PullRequestID, err)
 	}
 
-<<<<<<< HEAD
-	c.WriteResult(w, r, depl.ToDeploymentType())
-}
-
-func isGithubPRClosed(
-	client *github.Client,
-	owner, name string,
-	prNumber int,
-) (bool, error) {
-	ghPR, _, err := client.PullRequests.Get(
-		context.Background(), owner, name, prNumber,
-	)
-
-	if err != nil {
-		return false, err
-	}
-
-	return ghPR.GetState() == "closed", nil
-=======
 	depl.GHPRCommentID = ghResp.GetID()
 
 	_, err = repo.Environment().UpdateDeployment(depl)
@@ -303,5 +281,20 @@
 	)
 
 	return err
->>>>>>> 375c32d1
+}
+
+func isGithubPRClosed(
+	client *github.Client,
+	owner, name string,
+	prNumber int,
+) (bool, error) {
+	ghPR, _, err := client.PullRequests.Get(
+		context.Background(), owner, name, prNumber,
+	)
+
+	if err != nil {
+		return false, err
+	}
+
+	return ghPR.GetState() == "closed", nil
 }