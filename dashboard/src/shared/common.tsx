import aws from "../assets/aws.png";
import digitalOcean from "../assets/do.png";
import gcp from "../assets/gcp.png";
import github from "../assets/github.png";
import { InfraType } from "../shared/types";

export const infraNames: any = {
  ecr: "Elastic Container Registry (ECR)",
  eks: "Elastic Kubernetes Service (EKS)",
  gcr: "Google Container Registry (GCR)",
  gke: "Google Kubernetes Engine (GKE)",
  docr: "Digital Ocean Container Registry",
  doks: "Digital Ocean Kubernetes Service",
};

export const integrationList: any = {
  kubernetes: {
    icon:
      "https://uxwing.com/wp-content/themes/uxwing/download/10-brands-and-social-media/kubernetes.png",
<<<<<<< HEAD
    label: "Kubernetes Cluster",
=======
    label: "Kubernetes",
>>>>>>> 6c33b4a2
    buttonText: "Add a Cluster",
  },
  repo: {
    icon:
      "https://3.bp.blogspot.com/-xhNpNJJyQhk/XIe4GY78RQI/AAAAAAAAItc/ouueFUj2Hqo5dntmnKqEaBJR4KQ4Q2K3ACK4BGAYYCw/s1600/logo%2Bgit%2Bicon.png",
    label: "Git Repository",
    buttonText: "Link a Github Account",
  },
  registry: {
    icon:
      "https://cdn4.iconfinder.com/data/icons/logos-and-brands/512/97_Docker_logo_logos-512.png",
    label: "Docker Registry",
    buttonText: "Add a Registry",
  },
  gke: {
    icon: "https://sysdig.com/wp-content/uploads/2016/08/GKE_color.png",
    label: "Google Kubernetes Engine (GKE)",
  },
  eks: {
    icon: "https://img.stackshare.io/service/7991/amazon-eks.png",
    label: "Amazon Elastic Kubernetes Service (EKS)",
  },
  kube: {
    icon:
      "https://uxwing.com/wp-content/themes/uxwing/download/10-brands-and-social-media/kubernetes.png",
    label: "Upload Kubeconfig",
  },
  docker: {
    icon:
      "https://cdn4.iconfinder.com/data/icons/logos-and-brands/512/97_Docker_logo_logos-512.png",
    label: "Docker Hub",
  },
  gcr: {
    icon:
      "https://carlossanchez.files.wordpress.com/2019/06/21046548.png?w=640",
    label: "Google Container Registry (GCR)",
  },
  ecr: {
    icon:
      "https://avatars2.githubusercontent.com/u/52505464?s=400&u=da920f994c67665c7ad6c606a5286557d4f8555f&v=4",
    label: "Elastic Container Registry (ECR)",
  },
  aws: {
    icon: aws,
    label: "AWS",
  },
  gcp: {
    icon: gcp,
    label: "GCP",
  },
  do: {
    icon: digitalOcean,
    label: "DigitalOcean",
  },
  github: {
    icon: github,
    label: "GitHub",
  },
  gitlab: {
    icon: "https://about.gitlab.com/images/press/logo/png/gitlab-icon-rgb.png",
    label: "Gitlab",
  },
};

export const isAlphanumeric = (x: string | null) => {
  let re = /^[a-z0-9-]+$/;
  if (!x || x.length == 0 || x.search(re) === -1) {
    return false;
  }
  return true;
};

export const getIgnoreCase = (object: any, key: string) => {
  return object[
    Object.keys(object).find((k) => k.toLowerCase() === key.toLowerCase())
  ];
};<|MERGE_RESOLUTION|>--- conflicted
+++ resolved
@@ -17,11 +17,7 @@
   kubernetes: {
     icon:
       "https://uxwing.com/wp-content/themes/uxwing/download/10-brands-and-social-media/kubernetes.png",
-<<<<<<< HEAD
-    label: "Kubernetes Cluster",
-=======
     label: "Kubernetes",
->>>>>>> 6c33b4a2
     buttonText: "Add a Cluster",
   },
   repo: {
