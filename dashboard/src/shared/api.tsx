--- conflicted
+++ resolved
@@ -1928,7 +1928,6 @@
     `/api/projects/${project_id}/integrations/gitlab/${integration_id}/repos/${repo_owner}/${repo_name}/${branch}/contents`
 );
 
-<<<<<<< HEAD
 // STACKS
 
 const createStack = baseApi<
@@ -2010,8 +2009,6 @@
     `/api/v1/projects/${project_id}/clusters/${cluster_id}/namespaces/${namespace}/stacks/${stack_id}`
 );
 
-=======
->>>>>>> afc76db7
 // Bundle export to allow default api import (api.<method> is more readable)
 export default {
   checkAuth,
@@ -2194,7 +2191,6 @@
   getGitlabRepos,
   getGitlabBranches,
   getGitlabFolderContent,
-<<<<<<< HEAD
 
   // STACKS
   listStacks,
@@ -2203,6 +2199,4 @@
   createStack,
   rollbackStack,
   deleteStack,
-=======
->>>>>>> afc76db7
 };