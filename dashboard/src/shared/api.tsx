--- conflicted
+++ resolved
@@ -48,12 +48,8 @@
   registerUser,
   logInUser,
   logOutUser,
-<<<<<<< HEAD
-  getClusters,
-=======
   getUser,
   updateUser,
   getClusters,
   getAllClusters
->>>>>>> 0137cb38
 }