import { Location } from "history";

export type PorterUrl =
  | "dashboard"
  | "launch"
  | "integrations"
  | "new-project"
  | "cluster-dashboard"
  | "project-settings"
  | "applications"
  | "jobs";

export const PorterUrls = [
  "dashboard",
  "launch",
  "integrations",
  "new-project",
  "cluster-dashboard",
  "project-settings",
<<<<<<< HEAD
=======
  "applications",
  "jobs",
>>>>>>> 2b77790c
];

export const setSearchParam = (
  location: Location<any>,
  key: string,
  value: string
) => {
  const urlParams = new URLSearchParams(location.search);
  urlParams.set(key, value);
  return {
    pathname: location.pathname,
    search: urlParams.toString(),
  };
};<|MERGE_RESOLUTION|>--- conflicted
+++ resolved
@@ -17,11 +17,8 @@
   "new-project",
   "cluster-dashboard",
   "project-settings",
-<<<<<<< HEAD
-=======
   "applications",
   "jobs",
->>>>>>> 2b77790c
 ];
 
 export const setSearchParam = (
