import React, { Component } from "react";

import { ProjectType, ClusterType } from "shared/types";

const Context = React.createContext({});

const { Provider } = Context;
const ContextConsumer = Context.Consumer;

/**
 * Component managing a universal (application-wide) data store.
 *
 * Important Usage Notes:
 * 1) Each field must have an accompanying setter
 * 2) No function calls are allowed from within Context (not counting
 *    initialization)
 * 3) Context should be used as a last-resort (changes will re-render ALL
 *    components consuming Context)
 * 4) As a rule of thumb, Context should not be used for UI-related state
 */
class ContextProvider extends Component {
  state = {
    currentModal: null as string | null,
    currentModalData: null as any,
    setCurrentModal: (currentModal: string, currentModalData?: any) => {
      this.setState({ currentModal, currentModalData });
    },
    currentError: null as string | null,
    setCurrentError: (currentError: string) => {
      this.setState({ currentError });
    },
    currentCluster: null as ClusterType | null,
    setCurrentCluster: (currentCluster: ClusterType, callback?: any) => {
      localStorage.setItem(
        this.state.currentProject.id + "-cluster",
        JSON.stringify(currentCluster)
      );
      this.setState({ currentCluster }, () => {
        callback && callback();
      });
    },
    currentProject: null as ProjectType | null,
    setCurrentProject: (currentProject: ProjectType, callback?: any) => {
<<<<<<< HEAD
      localStorage.setItem("currentProject", currentProject.id.toString());
=======
      if (currentProject) {
        localStorage.setItem('currentProject', currentProject.id.toString());
      } else {
        localStorage.removeItem('currentProject');
      }
>>>>>>> 5b9415e3
      this.setState({ currentProject }, () => {
        callback && callback();
      });
    },
    projects: [] as ProjectType[],
    setProjects: (projects: ProjectType[]) => {
      projects.sort((a: any, b: any) => (a.name > b.name ? 1 : -1));
      this.setState({ projects });
    },
    user: null as any,
    setUser: (userId: number, email: string) => {
      this.setState({ user: { userId, email } });
    },
    devOpsMode: true,
    setDevOpsMode: (devOpsMode: boolean) => {
      this.setState({ devOpsMode });
    },
    clearContext: () => {
      this.setState({
        currentModal: null,
        currentModalData: null,
        currentError: null,
        currentCluster: null,
        currentProject: null,
        projects: [],
        user: null,
        devOpsMode: true,
      });
    },
  };

  render() {
    return <Provider value={this.state}>{this.props.children}</Provider>;
  }
}

export { Context, ContextProvider, ContextConsumer };<|MERGE_RESOLUTION|>--- conflicted
+++ resolved
@@ -41,15 +41,11 @@
     },
     currentProject: null as ProjectType | null,
     setCurrentProject: (currentProject: ProjectType, callback?: any) => {
-<<<<<<< HEAD
-      localStorage.setItem("currentProject", currentProject.id.toString());
-=======
       if (currentProject) {
         localStorage.setItem('currentProject', currentProject.id.toString());
       } else {
         localStorage.removeItem('currentProject');
       }
->>>>>>> 5b9415e3
       this.setState({ currentProject }, () => {
         callback && callback();
       });
