import React, { Component } from "react";
import styled from "styled-components";
import close from "assets/close.png";

import { Context } from "shared/Context";

type PropsType = {
  currentError: any;
};

type StateType = {};

export default class CurrentError extends Component<PropsType, StateType> {
  state = {
    expanded: false,
  };

  componentDidUpdate(prevProps: PropsType) {
    if (
      prevProps.currentError !== this.props.currentError &&
      this.props.currentError ===
        "Provisioning failed. Check your credentials and try again."
    ) {
      this.setState({ expanded: true });
    }
  }

  render() {
    if (!this.props.currentError) {
      return null;
    }

    // Check if it's an error from the API then retrieve the error message that we get from the API
    let currentError =
      this.props.currentError?.response?.data?.error || this.props.currentError;
    if (!React.isValidElement(currentError)) {
      currentError = String(currentError);
    }

<<<<<<< HEAD
    if (currentError && currentError !== "" && currentError !== "{}" && currentError !== undefined) {
=======
    if (currentError && currentError !== "" && currentError !== "{}" && currentError !== undefined && currentError.length > 3) {
>>>>>>> 91bdff91
      if (!this.state.expanded) {
        return (
          <StyledCurrentError>
            <ErrorText>Error: {currentError}</ErrorText>
            <ExpandButton onClick={() => this.setState({ expanded: true })}>
              <i className="material-icons">launch</i>
            </ExpandButton>
            <CloseButton
              onClick={(e) => {
                e.stopPropagation();

                this.setState({ expanded: false }, () => {
                  this.context.setCurrentError(null);
                });
              }}
            >
              <CloseButtonImg src={close} />
            </CloseButton>
          </StyledCurrentError>
        );
      }

      return (
        <Overlay>
          <ExpandedError>
            Porter encountered an error. Full error log:
            <CodeBlock>{currentError}</CodeBlock>
            <ExpandButtonAlt onClick={() => this.setState({ expanded: false })}>
              <i className="material-icons">remove</i>
            </ExpandButtonAlt>
            <CloseButtonAlt
              onClick={(e) => {
                e.stopPropagation();

                this.setState({ expanded: false }, () => {
                  this.context.setCurrentError(null);
                });
              }}
            >
              <CloseButtonImg src={close} />
            </CloseButtonAlt>
          </ExpandedError>
        </Overlay>
      );
    }

    return null;
  }
}

CurrentError.contextType = Context;

const CloseButton = styled.div`
  display: flex;
  align-items: center;
  justify-content: center;
  width: 30px;
  height: 30px;
  border-radius: 50%;
  cursor: pointer;
  :hover {
    background-color: #ffffff11;
  }
`;

const CloseButtonAlt = styled(CloseButton)`
  position: absolute;
  top: 5px;
  right: 5px;
`;

const CloseButtonImg = styled.img`
  width: 10px;
`;

const ErrorText = styled.div`
  white-space: nowrap;
  overflow: hidden;
  text-overflow: ellipsis;
  width: calc(100% - 80px);
`;

const StyledCurrentError = styled.div`
  position: fixed;
  bottom: 22px;
  width: 310px;
  left: 20px;
  padding: 15px;
  padding-right: 0px;
  font-family: "Work Sans", sans-serif;
  height: 50px;
  font-size: 13px;
  border-radius: 3px;
  background: #272731cc;
  border: 1px solid #ffffff55;
  display: none;
  align-items: center;
  color: #ffffff;

  > i {
    font-size: 18px;
    margin-right: 10px;
  }

  animation: floatIn 0.5s;
  animation-fill-mode: forwards;

  @keyframes floatIn {
    from {
      opacity: 0;
      transform: translateY(20px);
    }
    to {
      opacity: 1;
      transform: translateY(0px);
    }
  }
`;

const ExpandButton = styled(CloseButton)`
  display: flex;
  width: 30px;
  height: 30px;
  border-radius: 50%;
  cursor: pointer;

  :hover {
    background-color: #ffffff11;
  }

  > i {
    font-size: 16px;
  }
`;

const ExpandButtonAlt = styled(ExpandButton)`
  position: absolute;
  top: 5px;
  right: 34px;
`;

const Overlay = styled.div`
  position: fixed;
  margin: 0;
  padding: 0;
  top: 0;
  left: 0;
  width: 100%;
  height: 100%;
  background-color: rgba(0, 0, 0, 0.6);
  z-index: 3;
  display: flex;
  align-items: center;
  justify-content: center;
`;

const ExpandedError = styled.div`
  position: fixed;
  display: block;
  width: 700px;
  left: calc(50% - 350px);
  height: auto;
  max-height: 500px;
  top: 50%;
  transform: translateY(-50%);
  padding: 20px;
  overflow-y: auto;
  background: #272731;
  border: 1px solid #ffffff55;
  font-family: "Work Sans", sans-serif;
  font-size: 13px;
  border-radius: 12px;
`;

const CodeBlock = styled.span`
  display: block;
  background-color: #1b1d26;
  color: white;
  border-radius: 5px;
  font-family: monospace;
  user-select: text;
  max-height: 400px;
  width: 90%;
  margin-left: 5%;
  margin-top: 20px;
  overflow-x: hidden;
  overflow-y: auto;
  padding: 10px;
  overflow-wrap: break-word;
`;<|MERGE_RESOLUTION|>--- conflicted
+++ resolved
@@ -37,11 +37,7 @@
       currentError = String(currentError);
     }
 
-<<<<<<< HEAD
-    if (currentError && currentError !== "" && currentError !== "{}" && currentError !== undefined) {
-=======
     if (currentError && currentError !== "" && currentError !== "{}" && currentError !== undefined && currentError.length > 3) {
->>>>>>> 91bdff91
       if (!this.state.expanded) {
         return (
           <StyledCurrentError>
