<<<<<<< HEAD
import React, { Component } from "react";
import styled from "styled-components";
import randomWords from "random-words";
import posthog from "posthog-js";
import _ from "lodash";
import { Context } from "shared/Context";
import api from "shared/api";

import {
  PorterTemplate,
  ChoiceType,
  ClusterType,
  StorageType,
} from "shared/types";
import Selector from "components/Selector";
import ImageSelector from "components/image-selector/ImageSelector";
import TabRegion from "components/TabRegion";
import InputRow from "components/values-form/InputRow";
import SaveButton from "components/SaveButton";
import ValuesWrapper from "components/values-form/ValuesWrapper";
import ValuesForm from "components/values-form/ValuesForm";
import { isAlphanumeric } from "shared/common";
import { safeDump } from "js-yaml";
=======
import React, { Component } from 'react';
import styled from 'styled-components';
import randomWords from 'random-words';
import posthog from 'posthog-js';
import _ from 'lodash';
import { Context } from 'shared/Context';
import api from 'shared/api';

import { ActionConfigType, ChoiceType, ClusterType, StorageType } from 'shared/types';
import Selector from 'components/Selector';
import ImageSelector from 'components/image-selector/ImageSelector';
import TabRegion from 'components/TabRegion';
import InputRow from 'components/values-form/InputRow';
import SaveButton from 'components/SaveButton';
import ActionConfEditor from 'components/repo-selector/ActionConfEditor';
import ValuesWrapper from 'components/values-form/ValuesWrapper';
import ValuesForm from 'components/values-form/ValuesForm';
import { isAlphanumeric } from 'shared/common';
import { safeDump } from 'js-yaml';
>>>>>>> a5e47046

type PropsType = {
  currentTemplate: any;
  hideLaunch: () => void;
  values: any;
  form: any;
};

type StateType = {
<<<<<<< HEAD
  currentView: string;
  clusterOptions: { label: string; value: string }[];
  saveValuesStatus: string | null;
  selectedNamespace: string;
  selectedCluster: string;
  selectedImageUrl: string | null;
  selectedTag: string | null;
  templateName: string;
  tabOptions: ChoiceType[];
  currentTab: string | null;
  tabContents: any;
  namespaceOptions: { label: string; value: string }[];
=======
  currentView: string,
  clusterOptions: { label: string, value: string }[],
  clusterMap: { [clusterId: string]: ClusterType },
  saveValuesStatus: string | null
  selectedNamespace: string,
  selectedCluster: string,
  selectedImageUrl: string | null,
  sourceType: string,
  selectedTag: string | null,
  templateName: string,
  tabOptions: ChoiceType[],
  currentTab: string | null,
  tabContents: any
  namespaceOptions: { label: string, value: string }[],
  actionConfig: ActionConfigType,
  branch: string,
  pathIsSet: boolean,
>>>>>>> a5e47046
};

export default class LaunchTemplate extends Component<PropsType, StateType> {
  state = {
<<<<<<< HEAD
    currentView: "repo",
    clusterOptions: [] as { label: string; value: string }[],
    saveValuesStatus: "No container image specified" as string | null,
    selectedCluster: this.context.currentCluster.name,
    selectedNamespace: "default",
    selectedImageUrl: "" as string | null,
    templateName: "",
    selectedTag: "" as string | null,
    tabOptions: [] as ChoiceType[],
    currentTab: null as string | null,
    tabContents: [] as any,
    namespaceOptions: [] as { label: string; value: string }[],
=======
    currentView: 'repo',
    clusterOptions: [] as { label: string, value: string }[],
    clusterMap: {} as { [clusterId: string]: ClusterType },
    saveValuesStatus: 'No container image specified' as (string | null),
    selectedCluster: this.context.currentCluster.name,
    selectedNamespace: "default",
    selectedImageUrl: '' as string | null,
    sourceType: 'registry',
    templateName: '',
    selectedTag: '' as string | null,
    tabOptions: [] as ChoiceType[],
    currentTab: null as string | null,
    tabContents: [] as any,
    namespaceOptions: [] as { label: string, value: string }[],
    actionConfig: {
      git_repo: '',
      image_repo_uri: '',
      git_repo_id: 0,
      dockerfile_path: '',
    } as ActionConfigType,
    branch: '',
    pathIsSet: false,
>>>>>>> a5e47046
  };

  createGHAction = (chartName: string, chartNamespace: string) => {
    let { currentProject, currentCluster } = this.context;
    let { actionConfig } = this.state;

    api.createGHAction('<token>', {
      git_repo: actionConfig.git_repo,
      image_repo_uri: actionConfig.image_repo_uri,
      dockerfile_path: actionConfig.dockerfile_path,
      git_repo_id: actionConfig.git_repo_id,
    }, {
      project_id: currentProject.id,
      CLUSTER_ID: currentCluster.id,
      RELEASE_NAME: chartName,
      RELEASE_NAMESPACE: chartNamespace,
    }, (err: any, res: any) => {
      if (err) {
        console.log(err);
      } else {
        // Exit to initial settings tab
        console.log(res.data);
      }
    });
  }

  onSubmitAddon = (wildcard?: any) => {
    let { currentCluster, currentProject } = this.context;
    let name =
      this.state.templateName || randomWords({ exactly: 3, join: "-" });
    this.setState({ saveValuesStatus: "loading" });

    let values = {};
    for (let key in wildcard) {
      _.set(values, key, wildcard[key]);
    }

<<<<<<< HEAD
    api.deployTemplate(
      "<token>",
      {
        templateName: this.props.currentTemplate.name,
        storage: StorageType.Secret,
        formValues: values,
        namespace: this.state.selectedNamespace,
        name,
      },
      {
        id: currentProject.id,
        cluster_id: currentCluster.id,
        name: this.props.currentTemplate.name.toLowerCase().trim(),
        version: "latest",
      },
      (err: any, res: any) => {
        if (err) {
          this.setState({ saveValuesStatus: "error" });
          posthog.capture("Failed to deploy template", {
            name: this.props.currentTemplate.name,
            namespace: this.state.selectedNamespace,
            values: values,
            error: err,
          });
        } else {
          // this.props.setCurrentView('cluster-dashboard');
          this.setState({ saveValuesStatus: "successful" });
          posthog.capture("Deployed template", {
            name: this.props.currentTemplate.name,
            namespace: this.state.selectedNamespace,
            values: values,
          });
        }
=======
    api.deployTemplate('<token>', {
      templateName: this.props.currentTemplate.name,
      storage: StorageType.Secret,
      formValues: values,
      namespace: this.state.selectedNamespace,
      name,
    }, {
      id: currentProject.id,
      cluster_id: currentCluster.id,
      name: this.props.currentTemplate.name.toLowerCase().trim(),
      version: 'latest',
    }, (err: any, res: any) => {
      if (err) {
        this.setState({ saveValuesStatus: 'error' });
        posthog.capture('Failed to deploy template', {
          name: this.props.currentTemplate.name,
          namespace: this.state.selectedNamespace,
          values: values,
          error: err
        })
      } else {
        if (this.state.sourceType === 'repo') {
          this.createGHAction(name, this.state.selectedNamespace);
        }
        // this.props.setCurrentView('cluster-dashboard');
        this.setState({ saveValuesStatus: 'successful' }, () => {
          // redirect to dashboard
        });
        posthog.capture('Deployed template', {
          name: this.props.currentTemplate.name,
          namespace: this.state.selectedNamespace,
          values: values,
        })
>>>>>>> a5e47046
      }
    );
  };

  onSubmit = (rawValues: any) => {
    let { currentCluster, currentProject } = this.context;
    let name =
      this.state.templateName || randomWords({ exactly: 3, join: "-" });
    this.setState({ saveValuesStatus: "loading" });

    // Convert dotted keys to nested objects
    let values = {};
    for (let key in rawValues) {
      _.set(values, key, rawValues[key]);
    }

    let imageUrl = this.state.selectedImageUrl;
    let tag = this.state.selectedTag;

    if (this.state.selectedImageUrl.includes(":")) {
      let splits = this.state.selectedImageUrl.split(":");
      imageUrl = splits[0];
      tag = splits[1];
    } else if (!tag) {
      tag = "latest";
    }

<<<<<<< HEAD
    _.set(values, "image.repository", imageUrl);
    _.set(values, "image.tag", tag);

    api.deployTemplate(
      "<token>",
      {
        templateName: this.props.currentTemplate.name,
        imageURL: this.state.selectedImageUrl,
        storage: StorageType.Secret,
        formValues: values,
        namespace: this.state.selectedNamespace,
        name,
      },
      {
        id: currentProject.id,
        cluster_id: currentCluster.id,
        name: this.props.currentTemplate.name.toLowerCase().trim(),
        version: "latest",
      },
      (err: any, res: any) => {
        if (err) {
          this.setState({ saveValuesStatus: "error" });
          posthog.capture("Failed to deploy template", {
            name: this.props.currentTemplate.name,
            namespace: this.state.selectedNamespace,
            values: values,
            error: err,
          });
        } else {
          // this.props.setCurrentView('cluster-dashboard');
          this.setState({ saveValuesStatus: "successful" });
          posthog.capture("Deployed template", {
            name: this.props.currentTemplate.name,
            namespace: this.state.selectedNamespace,
            values: values,
          });
        }
=======
    
    if (this.state.sourceType === 'repo') {
      imageUrl = 'hello-world';
      tag = 'latest';
    }

    _.set(values, "image.repository", imageUrl)
    _.set(values, "image.tag", tag)

    console.log(`
      ${this.props.currentTemplate.name}\n
      ${this.state.selectedImageUrl}\n
      ${values}\n
      ${this.state.selectedNamespace}\n
      ${name}\n
      ${currentProject.id}\n
      ${currentCluster.id}\n}
    `)

    api.deployTemplate('<token>', {
      templateName: this.props.currentTemplate.name,
      imageURL: this.state.selectedImageUrl,
      storage: StorageType.Secret,
      formValues: values,
      namespace: this.state.selectedNamespace,
      name,
    }, {
      id: currentProject.id,
      cluster_id: currentCluster.id,
      name: this.props.currentTemplate.name.toLowerCase().trim(),
      version: 'latest',
    }, (err: any, res: any) => {
      if (err) {
        this.setState({ saveValuesStatus: 'error' });
        posthog.capture('Failed to deploy template', {
          name: this.props.currentTemplate.name,
          namespace: this.state.selectedNamespace,
          values: values,
          error: err
        })
      } else {
        if (this.state.sourceType === 'repo') {
          this.createGHAction(name, this.state.selectedNamespace);
        }
        // this.props.setCurrentView('cluster-dashboard');
        this.setState({ saveValuesStatus: 'successful' }, () => {
          // redirect to dashboard with namespace
        });
        posthog.capture('Deployed template', {
          name: this.props.currentTemplate.name,
          namespace: this.state.selectedNamespace,
          values: values,
        })
>>>>>>> a5e47046
      }
    );
  };

  renderTabContents = () => {
    return (
      <ValuesWrapper
        formTabs={this.props.form?.tabs}
        onSubmit={
          this.props.currentTemplate.name === "docker"
            ? this.onSubmit
            : this.onSubmitAddon
        }
        saveValuesStatus={this.state.saveValuesStatus}
        disabled={
          (this.state.templateName.length > 0 &&
            !isAlphanumeric(this.state.templateName)) ||
          (this.props.form?.hasSource ? !this.state.selectedImageUrl : false)
        }
      >
        {(metaState: any, setMetaState: any) => {
          return this.props.form?.tabs.map((tab: any, i: number) => {
            // If tab is current, render
            if (tab.name === this.state.currentTab) {
              return (
                <ValuesForm
                  metaState={metaState}
                  setMetaState={setMetaState}
                  key={tab.name}
                  sections={tab.sections}
                />
              );
            }
          });
        }}
      </ValuesWrapper>
    );
  };

  componentDidMount() {
    if (this.props.currentTemplate.name !== "docker") {
      this.setState({ saveValuesStatus: "" });
    }

    // Retrieve tab options
    let tabOptions = [] as ChoiceType[];
    this.props.form?.tabs.map((tab: any, i: number) => {
      if (tab.context.type === "helm/values") {
        tabOptions.push({ value: tab.name, label: tab.label });
      }
    });
    this.setState({ tabOptions });

    // TODO: query with selected filter once implemented
    let { currentProject, currentCluster } = this.context;
<<<<<<< HEAD
    api.getClusters(
      "<token>",
      {},
      { id: currentProject.id },
      (err: any, res: any) => {
        if (err) {
          // console.log(err)
        } else if (res.data) {
          let clusterOptions = res.data.map((x: ClusterType) => {
            return { label: x.name, value: x.name };
          });
          if (res.data.length > 0) {
            this.setState({ clusterOptions });
          }
=======
    api.getClusters('<token>', {}, { id: currentProject.id }, (err: any, res: any) => {
      if (err) {
        // console.log(err)
      } else if (res.data) {
        let clusterOptions: { label: string, value: string }[] = [];
        let clusterMap: { [clusterId: string]: ClusterType } = {};
        res.data.forEach((cluster: ClusterType, i: number) => {
          clusterOptions.push({ label: cluster.name, value: cluster.name });
          clusterMap[cluster.name] = cluster;
        })
        if (res.data.length > 0) {
          this.setState({ clusterOptions, clusterMap });
>>>>>>> a5e47046
        }
      }
    );

<<<<<<< HEAD
    api.getNamespaces(
      "<token>",
      {
        cluster_id: currentCluster.id,
      },
      { id: currentProject.id },
      (err: any, res: any) => {
        if (err) {
          console.log(err);
        } else if (res.data) {
          let namespaceOptions = res.data.items.map(
            (x: { metadata: { name: string } }) => {
              return { label: x.metadata.name, value: x.metadata.name };
            }
          );
          if (res.data.items.length > 0) {
            this.setState({ namespaceOptions });
          }
=======
    this.updateNamespaces(currentCluster.id);
  }

  updateNamespaces = (id: number) => {
    let { currentProject } = this.context;
    api.getNamespaces('<token>', {
      cluster_id: id,
    }, { id: currentProject.id }, (err: any, res: any) => {
      if (err) {
        console.log(err)
      } else if (res.data) {
        let namespaceOptions = res.data.items.map((x: { metadata: {name: string}}) => { 
          return { label: x.metadata.name, value: x.metadata.name } 
        });
        if (res.data.items.length > 0) {
          this.setState({ namespaceOptions });
>>>>>>> a5e47046
        }
      }
    );
  }

  setSelectedImageUrl = (x: string) => {
    if (x === "") {
      this.setState({ saveValuesStatus: "No container image specified" });
    } else {
      this.setState({ saveValuesStatus: "" });
    }
    this.setState({ selectedImageUrl: x });
  };

  renderIcon = (icon: string) => {
    if (icon) {
      return <Icon src={icon} />;
    }

    return (
      <Polymer>
        <i className="material-icons">layers</i>
      </Polymer>
    );
  };

  renderTabRegion = () => {
    if (this.state.tabOptions.length > 0) {
      return (
        <>
          <Subtitle>
            Configure additional settings for this template. (Optional)
          </Subtitle>
          <TabRegion
            options={this.state.tabOptions}
            currentTab={this.state.currentTab}
            setCurrentTab={(x: string) => this.setState({ currentTab: x })}
          >
            {this.renderTabContents()}
          </TabRegion>
        </>
      );
    } else {
      return (
        <Wrapper>
          <Placeholder>
            To configure this chart through Porter,
            <Link
              target="_blank"
              href="https://docs.getporter.dev/docs/porter-templates"
            >
              refer to our docs
            </Link>
            .
          </Placeholder>
          <SaveButton
            text="Deploy"
            onClick={() => this.onSubmitAddon()}
            status={this.state.saveValuesStatus}
            makeFlush={true}
          />
        </Wrapper>
      );
    }
  };

  // Display if current template uses source (image or repo)
  renderSourceSelector = () => {
    let { currentProject } = this.context;

    if (this.props.form?.hasSource) {
<<<<<<< HEAD
      return (
        <>
          <Subtitle>
            Select the container image you would like to connect to this
            template.
            <Required>*</Required>
          </Subtitle>
          <DarkMatter />
          <ImageSelector
            selectedTag={this.state.selectedTag}
            selectedImageUrl={this.state.selectedImageUrl}
            setSelectedImageUrl={this.setSelectedImageUrl}
            setSelectedTag={(x: string) => this.setState({ selectedTag: x })}
            forceExpanded={true}
          />
          <br />
        </>
      );
=======
      if (this.state.sourceType === 'registry') {
        return (
          <>
            <Subtitle>
              Select the container image you would like to connect to this template or
              <Highlight onClick={() => this.setState({ sourceType: 'repo' })}>
                link a git repository
              </Highlight>.
              <Required>*</Required>
            </Subtitle>
            <DarkMatter />
            <ImageSelector
              selectedTag={this.state.selectedTag}
              selectedImageUrl={this.state.selectedImageUrl}
              setSelectedImageUrl={this.setSelectedImageUrl}
              setSelectedTag={(x: string) => this.setState({ selectedTag: x })}
              forceExpanded={true}
            />
            <br />
          </>
        )
      } else {
        return (
          <>
            <Subtitle>
              Select a repo to connect to. You can 
              <A padRight={true} href={`/api/oauth/projects/${currentProject.id}/github?redirected=true`}>
                log in with GitHub
              </A> or
              <Highlight
                onClick={() => this.setState({
                  sourceType: 'registry',
                  actionConfig: {
                    git_repo: '',
                    image_repo_uri: '',
                    git_repo_id: 0,
                    dockerfile_path: '',
                  } as ActionConfigType
                })}
              >
                link an image registry
              </Highlight>.
              <Required>*</Required>
            </Subtitle>
            <ActionConfEditor
              actionConfig={this.state.actionConfig}
              branch={this.state.branch}
              pathIsSet={this.state.pathIsSet}
              setActionConfig={(actionConfig: ActionConfigType) => this.setState({ actionConfig }, () => {
                this.setSelectedImageUrl(this.state.actionConfig.image_repo_uri);
              })}
              setBranch={(branch: string) => this.setState({ branch })}
              setPath={(pathIsSet: boolean) => this.setState({ pathIsSet })}
            />
            <br />
          </>
        )
      }
>>>>>>> a5e47046
    }
  };

  render() {
    let { name, icon } = this.props.currentTemplate;
    let { currentTemplate } = this.props;

    return (
      <StyledLaunchTemplate>
        <TitleSection>
          <Flex>
            <i className="material-icons" onClick={this.props.hideLaunch}>
              keyboard_backspace
            </i>
            <Title>Launch Template</Title>
          </Flex>
        </TitleSection>
        <ClusterSection>
          <Template>
            {icon
              ? this.renderIcon(icon)
              : this.renderIcon(currentTemplate.icon)}
            {name}
          </Template>
          <i className="material-icons">arrow_right_alt</i>
          <ClusterLabel>
            <i className="material-icons">device_hub</i>Cluster
          </ClusterLabel>
          <Selector
            activeValue={this.state.selectedCluster}
<<<<<<< HEAD
            setActiveValue={(cluster: string) =>
              this.setState({ selectedCluster: cluster })
            }
=======
            setActiveValue={(cluster: string) => {
              this.context.setCurrentCluster(this.state.clusterMap[cluster]);
              this.updateNamespaces(this.state.clusterMap[cluster].id);
              console.log(this.state.clusterMap[cluster]);
              this.setState({ selectedCluster: cluster });
            }}
>>>>>>> a5e47046
            options={this.state.clusterOptions}
            width="250px"
            dropdownWidth="335px"
            closeOverlay={true}
          />
          <NamespaceLabel>
            <i className="material-icons">view_list</i>Namespace
          </NamespaceLabel>
          <Selector
            key={"namespace"}
            activeValue={this.state.selectedNamespace}
            setActiveValue={(namespace: string) =>
              this.setState({ selectedNamespace: namespace })
            }
            options={this.state.namespaceOptions}
            width="250px"
            dropdownWidth="335px"
            closeOverlay={true}
          />
        </ClusterSection>
        <Subtitle>
          Template name
          <Warning
            highlight={
              !isAlphanumeric(this.state.templateName) &&
              this.state.templateName !== ""
            }
          >
            (lowercase letters, numbers, and "-" only)
<<<<<<< HEAD
          </Warning>
          . (Optional)
        </Subtitle>
        <DarkMatter antiHeight="-27px" />
=======
          </Warning>. (Optional)
        </Subtitle>
        <DarkMatter antiHeight='-27px' />
>>>>>>> a5e47046
        <InputRow
          type="text"
          value={this.state.templateName}
          setValue={(x: string) => this.setState({ templateName: x })}
          placeholder="ex: doctor-scientist"
          width="100%"
        />
        {this.renderSourceSelector()}
        {this.renderTabRegion()}
      </StyledLaunchTemplate>
    );
  }
}

LaunchTemplate.contextType = Context;

const Warning = styled.span<{ highlight: boolean; makeFlush?: boolean }>`
  color: ${(props) => (props.highlight ? "#f5cb42" : "")};
  margin-left: ${(props) => (props.makeFlush ? "" : "5px")};
`;

const Required = styled.div`
  margin-left: 8px;
  color: #fc4976;
`;

const Link = styled.a`
  margin-left: 5px;
`;

const LineBreak = styled.div`
  width: calc(100% - 0px);
  height: 2px;
  background: #ffffff20;
  margin: 35px 0px 35px;
`;

const Wrapper = styled.div`
  width: 100%;
  position: relative;
  padding-top: 20px;
  padding-bottom: 70px;
`;

const Placeholder = styled.div`
  width: 100%;
  height: 200px;
  background: #ffffff11;
  border: 1px solid #ffffff44;
  border-radius: 5px;
  color: #aaaabb;
  font-size: 13px;
  display: flex;
  align-items: center;
  justify-content: center;
`;

const DarkMatter = styled.div<{ antiHeight?: string }>`
  width: 100%;
  margin-top: ${(props) => props.antiHeight || "-15px"};
`;

const Subtitle = styled.div`
  padding: 11px 0px 20px;
  font-family: "Work Sans", sans-serif;
  font-size: 13px;
  color: #aaaabb;
  line-height: 1.6em;
  display: flex;
  align-items: center;
`;

const ClusterLabel = styled.div`
  margin-right: 10px;
  display: flex;
  align-items: center;
  > i {
    font-size: 16px;
    margin-right: 6px;
  }
`;

const NamespaceLabel = styled.div`
  margin-left: 15px;
  margin-right: 10px;
  display: flex;
  align-items: center;
  > i {
    font-size: 16px;
    margin-right: 6px;
  }
`;

const Icon = styled.img`
  width: 21px;
  margin-right: 10px;
`;

const Polymer = styled.div`
  margin-bottom: -3px;

  > i {
    color: ${(props) => props.theme.containerIcon};
    font-size: 18px;
    margin-right: 10px;
  }
`;

const Template = styled.div`
  display: flex;
  align-items: center;
  margin-right: 13px;
`;

const ClusterSection = styled.div`
  display: flex;
  align-items: center;
  color: #ffffff;
  font-family: "Work Sans", sans-serif;
  font-size: 14px;
  font-weight: 500;
  margin-top: 20px;
  margin-bottom: 15px;

  > i {
    font-size: 25px;
    color: #ffffff44;
    margin-right: 13px;
  }
`;

const Flex = styled.div`
  display: flex;
  align-items: center;

  > i {
    cursor: pointer;
    font-size 24px;
    color: #969Fbbaa;
    padding: 3px;
    border-radius: 100px;
    :hover {
      background: #ffffff11;
    }
  }
`;

const Title = styled.div`
  font-size: 24px;
  font-weight: 600;
  font-family: "Work Sans", sans-serif;
  margin-left: 11px;
  border-radius: 2px;
  color: #ffffff;
`;

const TitleSection = styled.div`
  display: flex;
  margin-left: -42px;
  height: 40px;
  flex-direction: row;
  justify-content: space-between;
  width: calc(100% + 42px);
  align-items: center;
`;

const StyledLaunchTemplate = styled.div`
  width: 100%;
  padding-bottom: 150px;
`;

const Highlight = styled.div`
  color: #8590ff;
  text-decoration: underline;
  margin-left: 5px;
  cursor: pointer;
  padding-right: ${(props: { padRight?: boolean }) => props.padRight ? '5px' : ''};
`;

const A = styled.a`
  color: #8590ff;
  text-decoration: underline;
  margin-left: 5px;
  cursor: pointer;
  padding-right: ${(props: { padRight?: boolean }) => props.padRight ? '5px' : ''};
`;<|MERGE_RESOLUTION|>--- conflicted
+++ resolved
@@ -1,28 +1,3 @@
-<<<<<<< HEAD
-import React, { Component } from "react";
-import styled from "styled-components";
-import randomWords from "random-words";
-import posthog from "posthog-js";
-import _ from "lodash";
-import { Context } from "shared/Context";
-import api from "shared/api";
-
-import {
-  PorterTemplate,
-  ChoiceType,
-  ClusterType,
-  StorageType,
-} from "shared/types";
-import Selector from "components/Selector";
-import ImageSelector from "components/image-selector/ImageSelector";
-import TabRegion from "components/TabRegion";
-import InputRow from "components/values-form/InputRow";
-import SaveButton from "components/SaveButton";
-import ValuesWrapper from "components/values-form/ValuesWrapper";
-import ValuesForm from "components/values-form/ValuesForm";
-import { isAlphanumeric } from "shared/common";
-import { safeDump } from "js-yaml";
-=======
 import React, { Component } from 'react';
 import styled from 'styled-components';
 import randomWords from 'random-words';
@@ -42,7 +17,6 @@
 import ValuesForm from 'components/values-form/ValuesForm';
 import { isAlphanumeric } from 'shared/common';
 import { safeDump } from 'js-yaml';
->>>>>>> a5e47046
 
 type PropsType = {
   currentTemplate: any;
@@ -52,20 +26,6 @@
 };
 
 type StateType = {
-<<<<<<< HEAD
-  currentView: string;
-  clusterOptions: { label: string; value: string }[];
-  saveValuesStatus: string | null;
-  selectedNamespace: string;
-  selectedCluster: string;
-  selectedImageUrl: string | null;
-  selectedTag: string | null;
-  templateName: string;
-  tabOptions: ChoiceType[];
-  currentTab: string | null;
-  tabContents: any;
-  namespaceOptions: { label: string; value: string }[];
-=======
   currentView: string,
   clusterOptions: { label: string, value: string }[],
   clusterMap: { [clusterId: string]: ClusterType },
@@ -83,25 +43,10 @@
   actionConfig: ActionConfigType,
   branch: string,
   pathIsSet: boolean,
->>>>>>> a5e47046
 };
 
 export default class LaunchTemplate extends Component<PropsType, StateType> {
   state = {
-<<<<<<< HEAD
-    currentView: "repo",
-    clusterOptions: [] as { label: string; value: string }[],
-    saveValuesStatus: "No container image specified" as string | null,
-    selectedCluster: this.context.currentCluster.name,
-    selectedNamespace: "default",
-    selectedImageUrl: "" as string | null,
-    templateName: "",
-    selectedTag: "" as string | null,
-    tabOptions: [] as ChoiceType[],
-    currentTab: null as string | null,
-    tabContents: [] as any,
-    namespaceOptions: [] as { label: string; value: string }[],
-=======
     currentView: 'repo',
     clusterOptions: [] as { label: string, value: string }[],
     clusterMap: {} as { [clusterId: string]: ClusterType },
@@ -124,7 +69,6 @@
     } as ActionConfigType,
     branch: '',
     pathIsSet: false,
->>>>>>> a5e47046
   };
 
   createGHAction = (chartName: string, chartNamespace: string) => {
@@ -162,41 +106,6 @@
       _.set(values, key, wildcard[key]);
     }
 
-<<<<<<< HEAD
-    api.deployTemplate(
-      "<token>",
-      {
-        templateName: this.props.currentTemplate.name,
-        storage: StorageType.Secret,
-        formValues: values,
-        namespace: this.state.selectedNamespace,
-        name,
-      },
-      {
-        id: currentProject.id,
-        cluster_id: currentCluster.id,
-        name: this.props.currentTemplate.name.toLowerCase().trim(),
-        version: "latest",
-      },
-      (err: any, res: any) => {
-        if (err) {
-          this.setState({ saveValuesStatus: "error" });
-          posthog.capture("Failed to deploy template", {
-            name: this.props.currentTemplate.name,
-            namespace: this.state.selectedNamespace,
-            values: values,
-            error: err,
-          });
-        } else {
-          // this.props.setCurrentView('cluster-dashboard');
-          this.setState({ saveValuesStatus: "successful" });
-          posthog.capture("Deployed template", {
-            name: this.props.currentTemplate.name,
-            namespace: this.state.selectedNamespace,
-            values: values,
-          });
-        }
-=======
     api.deployTemplate('<token>', {
       templateName: this.props.currentTemplate.name,
       storage: StorageType.Secret,
@@ -230,9 +139,8 @@
           namespace: this.state.selectedNamespace,
           values: values,
         })
->>>>>>> a5e47046
       }
-    );
+    });
   };
 
   onSubmit = (rawValues: any) => {
@@ -258,46 +166,6 @@
       tag = "latest";
     }
 
-<<<<<<< HEAD
-    _.set(values, "image.repository", imageUrl);
-    _.set(values, "image.tag", tag);
-
-    api.deployTemplate(
-      "<token>",
-      {
-        templateName: this.props.currentTemplate.name,
-        imageURL: this.state.selectedImageUrl,
-        storage: StorageType.Secret,
-        formValues: values,
-        namespace: this.state.selectedNamespace,
-        name,
-      },
-      {
-        id: currentProject.id,
-        cluster_id: currentCluster.id,
-        name: this.props.currentTemplate.name.toLowerCase().trim(),
-        version: "latest",
-      },
-      (err: any, res: any) => {
-        if (err) {
-          this.setState({ saveValuesStatus: "error" });
-          posthog.capture("Failed to deploy template", {
-            name: this.props.currentTemplate.name,
-            namespace: this.state.selectedNamespace,
-            values: values,
-            error: err,
-          });
-        } else {
-          // this.props.setCurrentView('cluster-dashboard');
-          this.setState({ saveValuesStatus: "successful" });
-          posthog.capture("Deployed template", {
-            name: this.props.currentTemplate.name,
-            namespace: this.state.selectedNamespace,
-            values: values,
-          });
-        }
-=======
-    
     if (this.state.sourceType === 'repo') {
       imageUrl = 'hello-world';
       tag = 'latest';
@@ -350,9 +218,8 @@
           namespace: this.state.selectedNamespace,
           values: values,
         })
->>>>>>> a5e47046
       }
-    );
+    });
   };
 
   renderTabContents = () => {
@@ -406,22 +273,6 @@
 
     // TODO: query with selected filter once implemented
     let { currentProject, currentCluster } = this.context;
-<<<<<<< HEAD
-    api.getClusters(
-      "<token>",
-      {},
-      { id: currentProject.id },
-      (err: any, res: any) => {
-        if (err) {
-          // console.log(err)
-        } else if (res.data) {
-          let clusterOptions = res.data.map((x: ClusterType) => {
-            return { label: x.name, value: x.name };
-          });
-          if (res.data.length > 0) {
-            this.setState({ clusterOptions });
-          }
-=======
     api.getClusters('<token>', {}, { id: currentProject.id }, (err: any, res: any) => {
       if (err) {
         // console.log(err)
@@ -434,31 +285,10 @@
         })
         if (res.data.length > 0) {
           this.setState({ clusterOptions, clusterMap });
->>>>>>> a5e47046
         }
       }
-    );
-
-<<<<<<< HEAD
-    api.getNamespaces(
-      "<token>",
-      {
-        cluster_id: currentCluster.id,
-      },
-      { id: currentProject.id },
-      (err: any, res: any) => {
-        if (err) {
-          console.log(err);
-        } else if (res.data) {
-          let namespaceOptions = res.data.items.map(
-            (x: { metadata: { name: string } }) => {
-              return { label: x.metadata.name, value: x.metadata.name };
-            }
-          );
-          if (res.data.items.length > 0) {
-            this.setState({ namespaceOptions });
-          }
-=======
+    });
+
     this.updateNamespaces(currentCluster.id);
   }
 
@@ -475,10 +305,9 @@
         });
         if (res.data.items.length > 0) {
           this.setState({ namespaceOptions });
->>>>>>> a5e47046
         }
       }
-    );
+    });
   }
 
   setSelectedImageUrl = (x: string) => {
@@ -547,26 +376,6 @@
     let { currentProject } = this.context;
 
     if (this.props.form?.hasSource) {
-<<<<<<< HEAD
-      return (
-        <>
-          <Subtitle>
-            Select the container image you would like to connect to this
-            template.
-            <Required>*</Required>
-          </Subtitle>
-          <DarkMatter />
-          <ImageSelector
-            selectedTag={this.state.selectedTag}
-            selectedImageUrl={this.state.selectedImageUrl}
-            setSelectedImageUrl={this.setSelectedImageUrl}
-            setSelectedTag={(x: string) => this.setState({ selectedTag: x })}
-            forceExpanded={true}
-          />
-          <br />
-        </>
-      );
-=======
       if (this.state.sourceType === 'registry') {
         return (
           <>
@@ -625,7 +434,6 @@
           </>
         )
       }
->>>>>>> a5e47046
     }
   };
 
@@ -656,18 +464,12 @@
           </ClusterLabel>
           <Selector
             activeValue={this.state.selectedCluster}
-<<<<<<< HEAD
-            setActiveValue={(cluster: string) =>
-              this.setState({ selectedCluster: cluster })
-            }
-=======
             setActiveValue={(cluster: string) => {
               this.context.setCurrentCluster(this.state.clusterMap[cluster]);
               this.updateNamespaces(this.state.clusterMap[cluster].id);
               console.log(this.state.clusterMap[cluster]);
               this.setState({ selectedCluster: cluster });
             }}
->>>>>>> a5e47046
             options={this.state.clusterOptions}
             width="250px"
             dropdownWidth="335px"
@@ -697,16 +499,9 @@
             }
           >
             (lowercase letters, numbers, and "-" only)
-<<<<<<< HEAD
-          </Warning>
-          . (Optional)
-        </Subtitle>
-        <DarkMatter antiHeight="-27px" />
-=======
           </Warning>. (Optional)
         </Subtitle>
         <DarkMatter antiHeight='-27px' />
->>>>>>> a5e47046
         <InputRow
           type="text"
           value={this.state.templateName}
