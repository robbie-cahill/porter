--- conflicted
+++ resolved
@@ -1,18 +1,11 @@
 import React, { Component } from 'react';
 import styled from 'styled-components';
 
-<<<<<<< HEAD
-import { Context } from 'shared/Context';
-import { integrationList } from 'shared/common';
-import api from 'shared/api';
-=======
 import { Context } from '../../../shared/Context';
 import { integrationList } from '../../../shared/common';
-import api from '../../../shared/api';
 import { ImageType, ActionConfigType } from '../../..//shared/types';
 import ImageList from '../../../components/image-selector/ImageList';
 import RepoList from '../../../components/repo-selector/RepoList';
->>>>>>> 6a76b4b1
 
 type PropsType = {
   setCurrent: (x: any) => void,
