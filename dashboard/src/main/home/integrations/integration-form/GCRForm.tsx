import React, { Component } from "react";
import styled from "styled-components";

import { Context } from "shared/Context";
import api from "shared/api";

import InputRow from "components/values-form/InputRow";
import TextArea from "components/values-form/TextArea";
import SaveButton from "components/SaveButton";
import Heading from "components/values-form/Heading";
import Helper from "components/values-form/Helper";

type PropsType = {
  closeForm: () => void;
};

type StateType = {
<<<<<<< HEAD
  credentialsName: string;
  gcpRegion: string;
  serviceAccountKey: string;
  gcpProjectID: string;
=======
  credentialsName: string,
  gcpRegion: string,
  serviceAccountKey: string,
  gcpProjectID: string,
  url: string,
>>>>>>> 5b9415e3
};

export default class GCRForm extends Component<PropsType, StateType> {
  state = {
<<<<<<< HEAD
    credentialsName: "",
    gcpRegion: "",
    serviceAccountKey: "",
    gcpProjectID: "",
  };

  isDisabled = (): boolean => {
    let { credentialsName, serviceAccountKey } = this.state;
    if (credentialsName === "" || serviceAccountKey === "") {
=======
    credentialsName: '',
    gcpRegion: '',
    serviceAccountKey: '',
    gcpProjectID: '',
    url: '',
  }

  isDisabled = (): boolean => {
    let { credentialsName, gcpRegion, gcpProjectID, serviceAccountKey } = this.state;
    if (credentialsName === '' || gcpRegion  === '' || serviceAccountKey === '' || gcpProjectID === '') {
>>>>>>> 5b9415e3
      return true;
    }
    return false;
  };

  handleSubmit = () => {
    let { currentProject } = this.context;

<<<<<<< HEAD
    api.createGCPIntegration(
      "<token>",
      {
        gcp_region: this.state.gcpRegion,
        gcp_key_data: this.state.serviceAccountKey,
        gcp_project_id: this.state.gcpProjectID,
      },
      {
        project_id: currentProject.id,
      },
      (err: any, res: any) => {
        if (err) {
          console.log(err);
        } else {
          console.log(res.data);
        }
=======
    api.createGCPIntegration('<token>', {
      gcp_region: this.state.gcpRegion,
      gcp_key_data: this.state.serviceAccountKey,
      gcp_project_id: this.state.gcpProjectID,
    }, {
      project_id: currentProject.id,
    }, (err: any, res: any) => {
      if (err) {
        console.log(err);
      } else {
        api.connectGCRRegistry('<token>', {
          name: this.state.credentialsName,
          gcp_integration_id: res.data.id,
          url: this.state.url,
        }, {
          id: currentProject.id,
        }, (err: any, res: any) => {
          if (err) {
            console.log(err);
          } else {
            console.log(res.data);
            this.props.closeForm();
          }
        })
>>>>>>> 5b9415e3
      }
    );
  };

  render() {
    return (
      <StyledForm>
        <CredentialWrapper>
          <Heading>Porter Settings</Heading>
          <Helper>
            Give a name to this set of registry credentials (just for Porter).
          </Helper>
          <InputRow
            type="text"
            value={this.state.credentialsName}
<<<<<<< HEAD
            setValue={(x: string) => this.setState({ credentialsName: x })}
            label="🏷️ Registry Name"
            placeholder="ex: paper-straw"
            width="100%"
=======
            setValue={(credentialsName: string) => this.setState({ credentialsName })}
            label='🏷️ Registry Name'
            placeholder='ex: paper-straw'
            width='100%'
>>>>>>> 5b9415e3
          />
          <Heading>GCP Settings</Heading>
          <Helper>Service account credentials for GCP permissions.</Helper>
          <InputRow
            type="text"
            value={this.state.gcpRegion}
<<<<<<< HEAD
            setValue={(x: string) => this.setState({ gcpRegion: x })}
            label="📍 GCP Region"
            placeholder="ex: uranus-north-12"
            width="100%"
          />
          <TextArea
            value={this.state.serviceAccountKey}
            setValue={(x: string) => this.setState({ serviceAccountKey: x })}
            label="🔑 Service Account Key (JSON)"
            placeholder="(Paste your JSON service account key here)"
            width="100%"
=======
            setValue={(gcpRegion: string) => this.setState({ gcpRegion })}
            label='📍 GCP Region'
            placeholder='ex: uranus-north3'
            width='100%'
          />
          <TextArea
            value={this.state.serviceAccountKey}
            setValue={(serviceAccountKey: string) => this.setState({ serviceAccountKey })}
            label='🔑 Service Account Key (JSON)'
            placeholder='(Paste your JSON service account key here)'
            width='100%'
>>>>>>> 5b9415e3
          />
          <InputRow
            type="text"
            value={this.state.gcpProjectID}
<<<<<<< HEAD
            setValue={(x: string) => this.setState({ gcpProjectID: x })}
            label="GCP Project ID"
            placeholder="ex: porter-dev-273614"
            width="100%"
=======
            setValue={(gcpProjectID: string) => this.setState({ gcpProjectID })}
            label='📝 GCP Project ID'
            placeholder='ex: skynet-dev-172969'
            width='100%'
          />
          <InputRow
            type='text'
            value={this.state.url}
            setValue={(url: string) => this.setState({ url })}
            label='🔗 GCR URL'
            placeholder='ex: gcr.io/skynet-dev-172969'
            width='100%'
>>>>>>> 5b9415e3
          />
        </CredentialWrapper>
        <SaveButton
          text="Save Settings"
          makeFlush={true}
          disabled={this.isDisabled()}
          onClick={this.isDisabled() ? null : this.handleSubmit}
        />
      </StyledForm>
    );
  }
}

GCRForm.contextType = Context;

const CredentialWrapper = styled.div`
  padding: 5px 40px 25px;
  background: #ffffff11;
  border-radius: 5px;
`;

const StyledForm = styled.div`
  position: relative;
  padding-bottom: 75px;
`;<|MERGE_RESOLUTION|>--- conflicted
+++ resolved
@@ -15,33 +15,15 @@
 };
 
 type StateType = {
-<<<<<<< HEAD
-  credentialsName: string;
-  gcpRegion: string;
-  serviceAccountKey: string;
-  gcpProjectID: string;
-=======
   credentialsName: string,
   gcpRegion: string,
   serviceAccountKey: string,
   gcpProjectID: string,
   url: string,
->>>>>>> 5b9415e3
 };
 
 export default class GCRForm extends Component<PropsType, StateType> {
   state = {
-<<<<<<< HEAD
-    credentialsName: "",
-    gcpRegion: "",
-    serviceAccountKey: "",
-    gcpProjectID: "",
-  };
-
-  isDisabled = (): boolean => {
-    let { credentialsName, serviceAccountKey } = this.state;
-    if (credentialsName === "" || serviceAccountKey === "") {
-=======
     credentialsName: '',
     gcpRegion: '',
     serviceAccountKey: '',
@@ -52,7 +34,6 @@
   isDisabled = (): boolean => {
     let { credentialsName, gcpRegion, gcpProjectID, serviceAccountKey } = this.state;
     if (credentialsName === '' || gcpRegion  === '' || serviceAccountKey === '' || gcpProjectID === '') {
->>>>>>> 5b9415e3
       return true;
     }
     return false;
@@ -61,24 +42,6 @@
   handleSubmit = () => {
     let { currentProject } = this.context;
 
-<<<<<<< HEAD
-    api.createGCPIntegration(
-      "<token>",
-      {
-        gcp_region: this.state.gcpRegion,
-        gcp_key_data: this.state.serviceAccountKey,
-        gcp_project_id: this.state.gcpProjectID,
-      },
-      {
-        project_id: currentProject.id,
-      },
-      (err: any, res: any) => {
-        if (err) {
-          console.log(err);
-        } else {
-          console.log(res.data);
-        }
-=======
     api.createGCPIntegration('<token>', {
       gcp_region: this.state.gcpRegion,
       gcp_key_data: this.state.serviceAccountKey,
@@ -103,9 +66,8 @@
             this.props.closeForm();
           }
         })
->>>>>>> 5b9415e3
       }
-    );
+    });
   };
 
   render() {
@@ -119,36 +81,16 @@
           <InputRow
             type="text"
             value={this.state.credentialsName}
-<<<<<<< HEAD
-            setValue={(x: string) => this.setState({ credentialsName: x })}
-            label="🏷️ Registry Name"
-            placeholder="ex: paper-straw"
-            width="100%"
-=======
             setValue={(credentialsName: string) => this.setState({ credentialsName })}
             label='🏷️ Registry Name'
             placeholder='ex: paper-straw'
             width='100%'
->>>>>>> 5b9415e3
           />
           <Heading>GCP Settings</Heading>
           <Helper>Service account credentials for GCP permissions.</Helper>
           <InputRow
             type="text"
             value={this.state.gcpRegion}
-<<<<<<< HEAD
-            setValue={(x: string) => this.setState({ gcpRegion: x })}
-            label="📍 GCP Region"
-            placeholder="ex: uranus-north-12"
-            width="100%"
-          />
-          <TextArea
-            value={this.state.serviceAccountKey}
-            setValue={(x: string) => this.setState({ serviceAccountKey: x })}
-            label="🔑 Service Account Key (JSON)"
-            placeholder="(Paste your JSON service account key here)"
-            width="100%"
-=======
             setValue={(gcpRegion: string) => this.setState({ gcpRegion })}
             label='📍 GCP Region'
             placeholder='ex: uranus-north3'
@@ -160,17 +102,10 @@
             label='🔑 Service Account Key (JSON)'
             placeholder='(Paste your JSON service account key here)'
             width='100%'
->>>>>>> 5b9415e3
           />
           <InputRow
             type="text"
             value={this.state.gcpProjectID}
-<<<<<<< HEAD
-            setValue={(x: string) => this.setState({ gcpProjectID: x })}
-            label="GCP Project ID"
-            placeholder="ex: porter-dev-273614"
-            width="100%"
-=======
             setValue={(gcpProjectID: string) => this.setState({ gcpProjectID })}
             label='📝 GCP Project ID'
             placeholder='ex: skynet-dev-172969'
@@ -183,7 +118,6 @@
             label='🔗 GCR URL'
             placeholder='ex: gcr.io/skynet-dev-172969'
             width='100%'
->>>>>>> 5b9415e3
           />
         </CredentialWrapper>
         <SaveButton
