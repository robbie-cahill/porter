import React, { useContext, useState } from "react";
import styled from "styled-components";

import { Context } from "shared/Context";
import TabSelector from "components/TabSelector";

import NodeList from "./NodeList";
<<<<<<< HEAD
import { ClusterSettings } from "./ClusterSettings";
import { NamespaceList } from "./NamespaceList";
=======
import ClusterSettings from "./ClusterSettings";
>>>>>>> 5b844d76

type TabEnum = "nodes" | "settings" | "namespaces";

const tabOptions: {
  label: string;
  value: TabEnum;
}[] = [
  { label: "Nodes", value: "nodes" },
  { label: "Namespaces", value: "namespaces" },
  { label: "Settings", value: "settings" },
];

export const Dashboard: React.FunctionComponent = () => {
  const [currentTab, setCurrentTab] = useState<TabEnum>("nodes");
  const context = useContext(Context);
  const renderTab = () => {
    switch (currentTab) {
      case "settings":
        return <ClusterSettings />;
      case "namespaces":
        return <NamespaceList />;
      case "nodes":
      default:
        return <NodeList />;
    }
  };

  return (
    <>
      <TitleSection>
        <DashboardIcon>
          <i className="material-icons">device_hub</i>
        </DashboardIcon>
        <Title>{context.currentCluster.name}</Title>
      </TitleSection>

      <InfoSection>
        <TopRow>
          <InfoLabel>
            <i className="material-icons">info</i> Info
          </InfoLabel>
        </TopRow>
        <Description>
          Cluster dashboard for {context.currentCluster.name}
        </Description>
      </InfoSection>

      <TabSelector
        options={tabOptions}
        currentTab={currentTab}
        setCurrentTab={(value: TabEnum) => setCurrentTab(value)}
      />

      {renderTab()}
    </>
  );
};

const DashboardIcon = styled.div`
  height: 45px;
  min-width: 45px;
  width: 45px;
  border-radius: 5px;
  display: flex;
  align-items: center;
  justify-content: center;
  background: #676c7c;
  border: 2px solid #8e94aa;
  > i {
    font-size: 22px;
  }
`;

const TopRow = styled.div`
  display: flex;
  align-items: center;
`;

const Description = styled.div`
  color: #aaaabb;
  margin-top: 13px;
  margin-left: 2px;
  font-size: 13px;
`;

const InfoLabel = styled.div`
  width: 72px;
  height: 20px;
  display: flex;
  align-items: center;
  color: #7a838f;
  font-size: 13px;
  > i {
    color: #8b949f;
    font-size: 18px;
    margin-right: 5px;
  }
`;

const InfoSection = styled.div`
  margin-top: 20px;
  font-family: "Work Sans", sans-serif;
  margin-left: 0px;
  margin-bottom: 35px;
`;

const Title = styled.div`
  font-size: 20px;
  font-weight: 500;
  font-family: "Work Sans", sans-serif;
  margin-left: 18px;
  color: #ffffff;
  white-space: nowrap;
  overflow: hidden;
  text-overflow: ellipsis;
`;

const TitleSection = styled.div`
  height: 80px;
  margin-top: 10px;
  margin-bottom: 10px;
  display: flex;
  flex-direction: row;
  align-items: center;
  padding-left: 0px;

  > i {
    margin-left: 10px;
    cursor: pointer;
    font-size: 18px;
    color: #858faaaa;
    padding: 5px;
    border-radius: 100px;
    :hover {
      background: #ffffff11;
    }
    margin-bottom: -3px;
  }
`;<|MERGE_RESOLUTION|>--- conflicted
+++ resolved
@@ -5,12 +5,10 @@
 import TabSelector from "components/TabSelector";
 
 import NodeList from "./NodeList";
-<<<<<<< HEAD
-import { ClusterSettings } from "./ClusterSettings";
+
 import { NamespaceList } from "./NamespaceList";
-=======
 import ClusterSettings from "./ClusterSettings";
->>>>>>> 5b844d76
+
 
 type TabEnum = "nodes" | "settings" | "namespaces";
 
