import React, { Component } from "react";
import styled from "styled-components";

import { kindToIcon } from "shared/rosettaStone";
import { NodeType } from "shared/types";

type PropsType = {
  node: NodeType;
  originX: number;
  originY: number;
  nodeMouseDown: () => void;
  nodeMouseUp: () => void;
  isActive: boolean;
  showKindLabels: boolean;
  setCurrentNode: (node: NodeType) => void;
  isOpen: boolean;
};

type StateType = {};

export default class Node extends Component<PropsType, StateType> {
  state = {};

  render() {
    let { x, y, w, h, name, kind } = this.props.node;
    let { originX, originY, nodeMouseDown, nodeMouseUp, isActive } = this.props;

    let icon = "tonality";
    if (Object.keys(kindToIcon).includes(kind)) {
      icon = kindToIcon[kind];
    }

    return (
      <StyledNode
        x={Math.round(originX + x - w / 2)}
        y={Math.round(originY - y - h / 2)}
        w={Math.round(w)}
        h={Math.round(h)}
      >
<<<<<<< HEAD
        <Kind>{this.props.showKindLabels ? kind : null}</Kind>
        <NodeBlock
=======
        <Kind>
          <StyledMark>
            {this.props.showKindLabels ? kind : null}
          </StyledMark>
        </Kind>
        <NodeBlock 
>>>>>>> 5b9415e3
          onMouseDown={nodeMouseDown}
          onMouseUp={nodeMouseUp}
          onMouseEnter={() => this.props.setCurrentNode(this.props.node)}
          onMouseLeave={() => this.props.setCurrentNode(null)}
          isActive={isActive}
          isOpen={this.props.isOpen}
        >
          <i className="material-icons">{icon}</i>
        </NodeBlock>
<<<<<<< HEAD
        <NodeLabel>{name}</NodeLabel>
=======
        <NodeLabel>
          <StyledMark>
            {name}
          </StyledMark>
        </NodeLabel>
>>>>>>> 5b9415e3
      </StyledNode>
    );
  }
}

const Kind = styled.div`
  color: #ffffff33;
  position: relative;
  margin-top: -25px;
  padding-bottom: 10px;
  max-width: 140px;
  text-align: center;
  min-width: 1px;
  height: 25px;
  font-size: 13px;
  font-family: "Work Sans", sans-serif;
  white-space: nowrap;
  overflow: hidden;
  text-overflow: ellipsis;
  z-index: 101;
`;

const NodeLabel = styled.div`
  position: relative;
  margin-bottom: -25px;
  padding-top: 10px;
  color: #aaaabb;
  max-width: 140px;
  font-size: 13px;
  font-family: "Work Sans", sans-serif;
  text-align: center;
  white-space: nowrap;
  overflow: hidden;
  text-overflow: ellipsis;
  z-index: 101;
`;

const NodeBlock = styled.div`
  background: #444446;
  width: 100%;
  height: 100%;
  display: flex;
  align-items: center;
  justify-content: center;
  border-radius: 100px;
  border: ${(props: { isActive: boolean; isOpen: boolean }) =>
    props.isOpen ? "3px solid #ffffff" : ""};
  box-shadow: ${(props: { isActive: boolean; isOpen: boolean }) =>
    props.isActive ? "0 0 10px #ffffff66" : "0px 0px 10px 2px #00000022"};
  z-index: 100;
  cursor: pointer;
  :hover {
    background: #555556;
  }
  > i {
    color: white;
    font-size: 18px;
  }
`;

const StyledNode: any = styled.div.attrs((props: NodeType) => ({
  style: {
    top: props.y + "px",
    left: props.x + "px",
  },
}))`
  position: absolute;
  width: ${(props: NodeType) => props.w + "px"};
  height: ${(props: NodeType) => props.h + "px"};
  color: #ffffff22;
  border-radius: 100px;
  display: flex;
  flex-direction: column;
  align-items: center;
`;

const StyledMark = styled.mark`
  background-color: #202227aa;
  color: #aaaabb;
`;<|MERGE_RESOLUTION|>--- conflicted
+++ resolved
@@ -37,17 +37,12 @@
         w={Math.round(w)}
         h={Math.round(h)}
       >
-<<<<<<< HEAD
-        <Kind>{this.props.showKindLabels ? kind : null}</Kind>
-        <NodeBlock
-=======
         <Kind>
           <StyledMark>
             {this.props.showKindLabels ? kind : null}
           </StyledMark>
         </Kind>
         <NodeBlock 
->>>>>>> 5b9415e3
           onMouseDown={nodeMouseDown}
           onMouseUp={nodeMouseUp}
           onMouseEnter={() => this.props.setCurrentNode(this.props.node)}
@@ -57,15 +52,11 @@
         >
           <i className="material-icons">{icon}</i>
         </NodeBlock>
-<<<<<<< HEAD
-        <NodeLabel>{name}</NodeLabel>
-=======
         <NodeLabel>
           <StyledMark>
             {name}
           </StyledMark>
         </NodeLabel>
->>>>>>> 5b9415e3
       </StyledNode>
     );
   }
