--- conflicted
+++ resolved
@@ -37,17 +37,12 @@
         w={Math.round(w)}
         h={Math.round(h)}
       >
-<<<<<<< HEAD
-        <Kind>{this.props.showKindLabels ? kind : null}</Kind>
-        <NodeBlock
-=======
         <Kind>
           <StyledMark>
             {this.props.showKindLabels ? kind : null}
           </StyledMark>
         </Kind>
         <NodeBlock 
->>>>>>> a5e47046
           onMouseDown={nodeMouseDown}
           onMouseUp={nodeMouseUp}
           onMouseEnter={() => this.props.setCurrentNode(this.props.node)}
@@ -57,15 +52,11 @@
         >
           <i className="material-icons">{icon}</i>
         </NodeBlock>
-<<<<<<< HEAD
-        <NodeLabel>{name}</NodeLabel>
-=======
         <NodeLabel>
           <StyledMark>
             {name}
           </StyledMark>
         </NodeLabel>
->>>>>>> a5e47046
       </StyledNode>
     );
   }
