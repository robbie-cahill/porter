import React, { MouseEvent, Component } from "react";
import styled from "styled-components";
import { Context } from "shared/Context";
import _ from "lodash";

import api from "shared/api";
import Logs from "../status/Logs";
import plus from "assets/plus.svg";
import closeRounded from "assets/close-rounded.png";
import KeyValueArray from "components/values-form/KeyValueArray";

type PropsType = {
  job: any;
};

type StateType = {
  expanded: boolean;
  configIsExpanded: boolean;
  pods: any[];
};

export default class JobResource extends Component<PropsType, StateType> {
  state = {
    expanded: false,
    configIsExpanded: false,
    pods: [] as any[],
  };

  expandJob = (event: MouseEvent) => {
    if (event) {
      event.stopPropagation();
    }
    
    this.getPods(() => {
      this.setState({ expanded: !this.state.expanded });
    });
  };
  
  stopJob = (event: MouseEvent) => {
    if (event) {
      event.stopPropagation();
    }
    
    let { currentCluster, currentProject, setCurrentError } = this.context;

    api.stopJob(
      "<token>",
        {},
        {
          id: currentProject.id,
          name: this.props.job.metadata?.name,
          namespace: this.props.job.metadata?.namespace,
          cluster_id: currentCluster.id,
        }
    ).then((res) => {})
      .catch((err) => setCurrentError(JSON.stringify(err)));
  }

  getPods = (callback: () => void) => {
    let { currentCluster, currentProject, setCurrentError } = this.context;

    api
      .getJobPods(
        "<token>",
        {
          cluster_id: currentCluster.id,
        },
        {
          id: currentProject.id,
          name: this.props.job.metadata?.name,
          namespace: this.props.job.metadata?.namespace,
        }
      )
      .then((res) => {
        this.setState({ pods: res.data });
        callback();
      })
      .catch((err) => setCurrentError(JSON.stringify(err)));
  };

  readableDate = (s: string) => {
    let ts = new Date(s);
    let date = ts.toLocaleDateString();
    let time = ts.toLocaleTimeString([], {
      hour: "numeric",
      minute: "2-digit",
    });
    return `${time} on ${date}`;
  };

  getCompletedReason = () => {
    let completeCondition: any;

    // get the completed reason from the status
    this.props.job.status?.conditions?.forEach((condition: any, i: number) => {
      if (condition.type == "Complete") {
        completeCondition = condition;
      }
    });

    return (
      completeCondition.reason ||
      `Completed at ${this.readableDate(completeCondition.lastTransitionTime)}`
    );
  };

  getFailedReason = () => {
    let failedCondition: any;

    // get the completed reason from the status
    this.props.job.status?.conditions?.forEach((condition: any, i: number) => {
      if (condition.type == "Failed") {
        failedCondition = condition;
      }
    });

    return failedCondition
      ? `Failed at ${this.readableDate(failedCondition.lastTransitionTime)}`
      : "Failed";
  };

  renderConfigSection = () => {
    let { job } = this.props;
    let commandString = job?.spec?.template?.spec?.containers[0]?.command?.join(
      " "
    );
    let envArray = job?.spec?.template?.spec?.containers[0]?.env;
    let envObject = {} as any;
    envArray &&
      envArray.forEach((env: any, i: number) => {
        envObject[env.name] = env.value;
      });

    // Handle no config to show
    if (!commandString && _.isEmpty(envObject)) {
      return;
    }

    if (!this.state.configIsExpanded) {
      return (
        <ExpandConfigBar
          onClick={() => this.setState({ configIsExpanded: true })}
        >
          <img src={plus} />
          Show Job Config
        </ExpandConfigBar>
      );
    } else {
      return (
        <>
          <ExpandConfigBar
            onClick={() => this.setState({ configIsExpanded: false })}
          >
            <img src={closeRounded} />
            Hide Job Config
          </ExpandConfigBar>
          <ConfigSection>
            {commandString ? (
              <>
                Command: <Command>{commandString}</Command>
              </>
            ) : (
              <DarkMatter size="-18px" />
            )}
            {!_.isEmpty(envObject) && (
              <>
                <KeyValueArray
                  envLoader={true}
                  values={envObject}
                  label="Environment Variables:"
                  disabled={true}
                />
                <DarkMatter />
              </>
            )}
          </ConfigSection>
        </>
      );
    }
  };

  renderLogsSection = () => {
    if (this.state.expanded) {
      return (
        <>
          {this.renderConfigSection()}
          <JobLogsWrapper>
            <Logs
              selectedPod={this.state.pods[0]}
              podError={!this.state.pods[0] ? "Pod no longer exists." : ""}
              rawText={true}
            />
          </JobLogsWrapper>
        </>
      );
    }

    return;
  };

  getSubtitle = () => {
    if (this.props.job.status?.succeeded >= 1) {
      return this.getCompletedReason();
    }

    if (this.props.job.status?.failed >= 1) {
      return this.getFailedReason();
    }

    return "Running";
  };

  renderStatus = () => {
    if (this.props.job.status?.succeeded >= 1) {
      return <Status color="#38a88a">Succeeded</Status>;
    }

    if (this.props.job.status?.failed >= 1) {
      return <Status color="#cc3d42">Failed</Status>;
    }

    return <Status color="#ffffff11">Running</Status>;
  };

  renderStopButton = () => {
    if (!this.props.job.status?.succeeded && !this.props.job.status?.failed) {
      return <i className="material-icons" onClick={this.stopJob}>
        stop
      </i>
    }
  }

  render() {
    let icon =
      "https://user-images.githubusercontent.com/65516095/111258413-4e2c3800-85f3-11eb-8a6a-88e03460f8fe.png";
    let commandString = this.props.job?.spec?.template?.spec?.containers[0]?.command?.join(
      " "
    );

    return (
      <StyledJob>
        <MainRow onClick={this.expandJob}>
          <Flex>
            <Icon src={icon && icon} />
            <Description>
              <Label>
                Started at {this.readableDate(this.props.job.status?.startTime)}
              </Label>
              <Subtitle>{this.getSubtitle()}</Subtitle>
            </Description>
          </Flex>
          <EndWrapper>
            <CommandString>{commandString}</CommandString>
            {this.renderStatus()}
            <MaterialIconTray disabled={false}>
<<<<<<< HEAD
              {/* <i className="material-icons"
              onClick={this.editButtonOnClick}>mode_edit</i> */}
              {this.renderStopButton()}
              <i className="material-icons" onClick={this.expandJob}>
=======
              <i className="material-icons">
>>>>>>> ab7bde8f
                {this.state.expanded ? "expand_less" : "expand_more"}
              </i>
            </MaterialIconTray>
          </EndWrapper>
        </MainRow>
        {this.renderLogsSection()}
      </StyledJob>
    );
  }
}

JobResource.contextType = Context;

const DarkMatter = styled.div<{ size?: string }>`
  width: 100%;
  margin-bottom: ${(props) => props.size || "-13px"};
`;

const Command = styled.span`
  font-family: monospace;
  color: #aaaabb;
  margin-left: 7px;
`;

const ConfigSection = styled.div`
  padding: 20px 30px;
  font-size: 13px;
  font-weight: 500;
`;

const ExpandConfigBar = styled.div`
  display: flex;
  align-items: center;
  padding-left: 28px;
  font-size: 13px;
  height: 40px;
  width: 100%;
  background: #3f465288;
  color: #ffffff;
  user-select: none;
  cursor: pointer;

  > img {
    width: 18px;
    margin-right: 10px;
  }

  :hover {
    background: #3f4652cc;
  }
`;

const CommandString = styled.div`
  white-space: nowrap;
  overflow: hidden;
  text-overflow: ellipsis;
  max-width: 300px;
  color: #ffffff55;
  margin-right: 27px;
  font-family: monospace;
`;

const EndWrapper = styled.div`
  display: flex;
  align-items: center;
`;

const Status = styled.div<{ color: string }>`
  padding: 5px 10px;
  margin-right: 12px;
  background: ${(props) => props.color};
  font-size: 13px;
  border-radius: 3px;
  display: flex;
  align-items: center;
  justify-content: center;
`;

const Icon = styled.img`
  width: 30px;
  margin-right: 18px;
`;

const Flex = styled.div`
  display: flex;
  align-items: center;
  justify-content: center;
`;

const StartedText = styled.div`
  position: relative;
  text-decoration: none;
  padding: 8px;
  font-size: 14px;
  font-family: "Work Sans", sans-serif;
  color: #ffffff;
  width: 80%;
  overflow: hidden;
  white-space: nowrap;
  text-overflow: ellipsis;
`;

const StyledJob = styled.div`
  display: flex;
  flex-direction: column;
  background: #2b2e36;
  margin-bottom: 20px;
  border-radius: 5px;
  overflow: hidden;
  border: 1px solid #ffffff0a;

  :hover {
    border: 1px solid #ffffff3c;
  }
`;

const MainRow = styled.div`
  height: 70px;
  width: 100%;
  display: flex;
  cursor: pointer;
  align-items: center;
  justify-content: space-between;
  padding: 25px;
  padding-right: 18px;
  border-radius: 5px;
`;

const MaterialIconTray = styled.div`
  user-select: none;
  display: flex;
  align-items: center;
  justify-content: space-between;
  > i {
    border-radius: 20px;
    font-size: 18px;
    padding: 5px;
    margin: 0 5px;
    color: #ffffff44;
    :hover {
      background: ${(props: { disabled: boolean }) =>
        props.disabled ? "" : "#ffffff11"};
    }
  }
`;

const Description = styled.div`
  display: flex;
  flex-direction: column;
  margin: 0;
  padding: 0;
`;

const Label = styled.div`
  color: #ffffff;
  font-size: 13px;
  font-weight: 500;
`;

const Subtitle = styled.div`
  color: #aaaabb;
  font-size: 13px;
  display: flex;
  align-items: center;
  padding-top: 5px;
`;

const JobLogsWrapper = styled.div`
  height: 250px;
  width: 100%;
  background-color: black;
  overflow-y: auto;
`;<|MERGE_RESOLUTION|>--- conflicted
+++ resolved
@@ -253,14 +253,8 @@
             <CommandString>{commandString}</CommandString>
             {this.renderStatus()}
             <MaterialIconTray disabled={false}>
-<<<<<<< HEAD
-              {/* <i className="material-icons"
-              onClick={this.editButtonOnClick}>mode_edit</i> */}
               {this.renderStopButton()}
               <i className="material-icons" onClick={this.expandJob}>
-=======
-              <i className="material-icons">
->>>>>>> ab7bde8f
                 {this.state.expanded ? "expand_less" : "expand_more"}
               </i>
             </MaterialIconTray>
