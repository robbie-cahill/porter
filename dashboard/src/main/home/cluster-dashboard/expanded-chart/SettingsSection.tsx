--- conflicted
+++ resolved
@@ -25,18 +25,6 @@
 };
 
 type StateType = {
-<<<<<<< HEAD
-  sourceType: string;
-  selectedImageUrl: string | null;
-  selectedTag: string | null;
-  saveValuesStatus: string | null;
-  values: string;
-  selectedRepo: RepoType | null;
-  selectedBranch: string;
-  subdirectory: string;
-  webhookToken: string;
-  highlightCopyButton: boolean;
-=======
   actionConfig: ActionConfigType,
   sourceType: string,
   selectedImageUrl: string | null,
@@ -45,23 +33,11 @@
   values: string,
   webhookToken: string,
   highlightCopyButton: boolean,
->>>>>>> a5e47046
   action: ActionConfigType;
 };
 
 export default class SettingsSection extends Component<PropsType, StateType> {
   state = {
-<<<<<<< HEAD
-    sourceType: "registry",
-    selectedImageUrl: "",
-    selectedTag: "",
-    values: "",
-    saveValuesStatus: null as string | null,
-    selectedRepo: null as RepoType | null,
-    selectedBranch: "",
-    subdirectory: "",
-    webhookToken: "",
-=======
     actionConfig: {
       git_repo: '',
       image_repo_uri: '',
@@ -74,7 +50,6 @@
     values: '',
     saveValuesStatus: null as (string | null),
     webhookToken: '',
->>>>>>> a5e47046
     highlightCopyButton: false,
     action: {
       git_repo: "",
@@ -94,25 +69,6 @@
       selectedTag: image?.tag,
     });
 
-<<<<<<< HEAD
-    api.getReleaseToken(
-      "<token>",
-      {
-        namespace: this.props.currentChart.namespace,
-        cluster_id: currentCluster.id,
-        storage: StorageType.Secret,
-      },
-      { id: currentProject.id, name: this.props.currentChart.name },
-      (err: any, res: any) => {
-        if (err) {
-          console.log(err);
-        } else {
-          this.setState({
-            action: res.data.git_action_config,
-            webhookToken: res.data.webhook_token,
-          });
-        }
-=======
     api.getReleaseToken('<token>', {
       namespace: this.props.currentChart.namespace,
       cluster_id: currentCluster.id,
@@ -123,9 +79,8 @@
       } else {
         console.log(res.data);
         this.setState({ action: res.data.git_action_config, webhookToken: res.data.webhook_token });
->>>>>>> a5e47046
       }
-    );
+    });
   }
 
   redeployWithNewImage = (img: string, tag: string) => {
@@ -181,9 +136,6 @@
     </Helper>
   */
   renderSourceSection = () => {
-<<<<<<< HEAD
-    if (this.state.sourceType === "registry") {
-=======
     if (this.state.action.git_repo.length > 0) {
       return (
         <>
@@ -219,7 +171,6 @@
     }
 
     if (this.state.sourceType === 'registry') {
->>>>>>> a5e47046
       return (
         <>
           <Heading>Connected Source</Heading>
@@ -240,75 +191,6 @@
     let { currentProject } = this.context;
     return (
       <>
-<<<<<<< HEAD
-        {this.state.action.git_repo.length > 0 ? (
-          <>
-            <Heading>Connected Source</Heading>
-            <Holder>
-              <InputRow
-                disabled={true}
-                label="Git Repository"
-                type="text"
-                width="100%"
-                value={this.state.action.git_repo}
-                setValue={(x: string) => console.log(x)}
-              />
-              <InputRow
-                disabled={true}
-                label="Dockerfile Path"
-                type="text"
-                width="100%"
-                value={this.state.action.dockerfile_path}
-                setValue={(x: string) => console.log(x)}
-              />
-              <InputRow
-                disabled={true}
-                label="Docker Image Repository"
-                type="text"
-                width="100%"
-                value={this.state.action.image_repo_uri}
-                setValue={(x: string) => console.log(x)}
-              />
-            </Holder>
-          </>
-        ) : (
-          <>
-            <Heading>Connect a Source</Heading>
-            <Helper>
-              Select a repo to connect to. You can
-              <A
-                padRight={true}
-                href={`/api/oauth/projects/${currentProject.id}/github?redirected=true`}
-              >
-                log in with GitHub
-              </A>{" "}
-              or
-              <Highlight
-                onClick={() => this.setState({ sourceType: "registry" })}
-              >
-                link an image registry
-              </Highlight>
-              .
-            </Helper>
-            <RepoSelector
-              chart={this.props.currentChart}
-              forceExpanded={true}
-              selectedRepo={this.state.selectedRepo}
-              selectedBranch={this.state.selectedBranch}
-              subdirectory={this.state.subdirectory}
-              setSelectedRepo={(x: RepoType) =>
-                this.setState({ selectedRepo: x })
-              }
-              setSelectedBranch={(x: string) =>
-                this.setState({ selectedBranch: x })
-              }
-              setSubdirectory={(x: string) =>
-                this.setState({ subdirectory: x })
-              }
-            />
-          </>
-        )}
-=======
         <Heading>Connect a Source</Heading>
         <Helper>
           Select a repo to connect to. You can 
@@ -325,7 +207,6 @@
           actionConfig={this.state.actionConfig}
           setActionConfig={(actionConfig: ActionConfigType) => this.setState({ actionConfig })}
         />
->>>>>>> a5e47046
       </>
     );
   };
