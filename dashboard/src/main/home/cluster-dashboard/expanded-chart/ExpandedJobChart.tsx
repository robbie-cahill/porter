import React, { Component } from "react";
import styled from "styled-components";
import yaml from "js-yaml";

import backArrow from "assets/back_arrow.png";
import _ from "lodash";
import loading from "assets/loading.gif";

import { ChartType, ClusterType, StorageType } from "shared/types";
import { Context } from "shared/Context";
import api from "shared/api";

import Logs from "./status/Logs";
import TitleSection from "components/TitleSection";
import TempJobList from "./jobs/TempJobList";
import TabRegion from "components/TabRegion";
import SettingsSection from "./SettingsSection";
import PorterFormWrapper from "components/porter-form/PorterFormWrapper";
import { withAuth, WithAuthProps } from "shared/auth/AuthorizationHoc";
import ValuesYaml from "./ValuesYaml";
import DeploymentType from "./DeploymentType";
import Modal from "main/home/modals/Modal";
import UpgradeChartModal from "main/home/modals/UpgradeChartModal";
import { pushFiltered } from "../../../../shared/routing";
import { RouteComponentProps, withRouter } from "react-router";
import Banner from "components/Banner";
import KeyValueArray from "components/form-components/KeyValueArray";
import { onlyInLeft } from "shared/array_utils";
<<<<<<< HEAD
import { readableDate } from "shared/string_utils";
=======
import MetricsSection from "./metrics/MetricsSection";
import JobMetricsSection from "./metrics/JobMetricsSection";
>>>>>>> c9e4a043

type PropsType = WithAuthProps &
  RouteComponentProps & {
    namespace: string;
    currentChart: ChartType;
    currentCluster: ClusterType;
    closeChart: () => void;
    setSidebar: (x: boolean) => void;
  };

type StateType = {
  currentChart: ChartType;
  imageIsPlaceholder: boolean;
  newestImage: string;
  loading: boolean;
  jobs: any[];
  leftTabOptions: any[];
  rightTabOptions: any[];
  tabContents: any;
  currentTab: string | null;
  websockets: Record<string, any>;
  deleting: boolean;
  saveValuesStatus: string | null;
  formData: any;
  devOpsMode: boolean;
  upgradeVersion: string;
  expandedJobRun: any;
  pods: any;
  showConnectionModal: boolean;
  loadingJobs: boolean;
};

class ExpandedJobChart extends Component<PropsType, StateType> {
  state = {
    currentChart: this.props.currentChart,
    imageIsPlaceholder: false,
    newestImage: null as string,
    loading: true,
    jobs: [] as any[],
    leftTabOptions: [] as any[],
    rightTabOptions: [] as any[],
    tabContents: [] as any,
    currentTab: null as string | null,
    websockets: {} as Record<string, any>,
    deleting: false,
    saveValuesStatus: null as string | null,
    formData: {} as any,
    upgradeVersion: "",
    devOpsMode: localStorage.getItem("devOpsMode") === "true",

    expandedJobRun: null as any,
    pods: null as any,
    showConnectionModal: false,
    loadingJobs: true,
  };

  getPods = (job: any, callback?: () => void) => {
    let { currentCluster, currentProject, setCurrentError } = this.context;

    api
      .getJobPods(
        "<token>",
        {},
        {
          id: currentProject.id,
          name: job.metadata?.name,
          cluster_id: currentCluster.id,
          namespace: job.metadata?.namespace,
        }
      )
      .then((res) => {
        this.setState({ pods: res.data });
        callback();
      })
      .catch((err) => setCurrentError(JSON.stringify(err)));
  };

  // Retrieve full chart data (includes form and values)
  getChartData = (chart: ChartType, revision: number) => {
    let { currentProject } = this.context;
    let { currentCluster, currentChart } = this.props;

    this.setState({ loading: true });
    return api
      .getChart(
        "<token>",
        {},
        {
          name: chart.name,
          revision: revision,
          namespace: currentChart.namespace,
          cluster_id: currentCluster.id,
          id: currentProject.id,
        }
      )
      .then((res) => {
        let image = res.data?.config?.image?.repository;
        let tag = res.data?.config?.image?.tag.toString();
        let newestImage = tag ? image + ":" + tag : image;

        if (
          (image === "porterdev/hello-porter-job" ||
            image === "public.ecr.aws/o1j4x7p4/hello-porter-job") &&
          !this.state.newestImage
        ) {
          this.setState(
            {
              currentChart: res.data,
              loading: false,
              imageIsPlaceholder: true,
              newestImage: newestImage,
            },
            () => {
              this.updateTabs();
              this.updateURL();
            }
          );
        } else {
          this.setState(
            {
              currentChart: res.data,
              loading: false,
              newestImage: newestImage,
            },
            () => {
              this.updateTabs();
              this.updateURL();
            }
          );
        }
      })
      .catch(console.log);
  };

  updateURL = () => {
    // updates the url to use the correct revision to ensure refreshes work correctly
    pushFiltered(
      { location: this.props.location, history: this.props.history },
      this.props.match.url,
      ["project_id", "job"],
      {
        chart_revision: this.state.currentChart.version,
      }
    );
  };

  refreshChart = (revision: number) =>
    this.getChartData(this.state.currentChart, revision);

  mergeNewJob = (newJob: any) => {
    let jobs = this.state.jobs;
    let exists = false;
    jobs.forEach((job: any, i: number, self: any[]) => {
      if (
        job.metadata?.name == newJob.metadata?.name &&
        job.metadata?.namespace == newJob.metadata?.namespace
      ) {
        self[i] = newJob;
        exists = true;
      }
    });

    if (!exists) {
      jobs.push(newJob);
    }

    this.sortJobsAndSave(jobs);
  };

  removeJob = (deletedJob: any) => {
    let jobs = this.state.jobs.filter((job) => {
      return deletedJob.metadata?.name !== job.metadata?.name;
    });

    this.sortJobsAndSave(jobs);
  };

  setupJobWebsocket = (chart: ChartType) => {
    let chartVersion = `${chart.chart.metadata.name}-${chart.chart.metadata.version}`;

    let { currentCluster, currentProject } = this.context;
    let protocol = window.location.protocol == "https:" ? "wss" : "ws";
    let ws = new WebSocket(
      `${protocol}://${window.location.host}/api/projects/${currentProject.id}/clusters/${currentCluster.id}/job/status`
    );
    ws.onopen = () => {
      console.log("connected to websocket");
    };

    ws.onmessage = (evt: MessageEvent) => {
      let event = JSON.parse(evt.data);
      let object = event.Object;
      object.metadata.kind = event.Kind;

      // if event type is add or update, merge with existing jobs
      if (event.event_type == "ADD" || event.event_type == "UPDATE") {
        // filter job belonging to chart
        let chartLabel = event.Object?.metadata?.labels["helm.sh/chart"];
        let releaseLabel =
          event.Object?.metadata?.labels["meta.helm.sh/release-name"];

        if (
          chartLabel &&
          releaseLabel &&
          chartLabel == chartVersion &&
          releaseLabel == chart.name
        ) {
          this.mergeNewJob(event.Object);
        }
      } else if (event.event_type == "DELETE") {
        // filter job belonging to chart
        let chartLabel = event.Object?.metadata?.labels["helm.sh/chart"];
        let releaseLabel =
          event.Object?.metadata?.labels["meta.helm.sh/release-name"];

        if (
          chartLabel &&
          releaseLabel &&
          chartLabel == chartVersion &&
          releaseLabel == chart.name
        ) {
          this.removeJob(event.Object);
        }
      }
    };

    ws.onclose = () => {
      console.log("closing websocket");
    };

    ws.onerror = (err: ErrorEvent) => {
      console.log(err);
      ws.close();
    };

    return ws;
  };

  setupCronJobWebsocket = (chart: ChartType) => {
    let releaseName = chart.name;
    let releaseNamespace = chart.namespace;

    let { currentCluster, currentProject } = this.context;
    let protocol = window.location.protocol == "https:" ? "wss" : "ws";
    let ws = new WebSocket(
      `${protocol}://${window.location.host}/api/projects/${currentProject.id}/clusters/${currentCluster.id}/cronjob/status`
    );
    ws.onopen = () => {
      console.log("connected to websocket");
    };

    ws.onmessage = (evt: MessageEvent) => {
      let event = JSON.parse(evt.data);
      let object = event.Object;
      object.metadata.kind = event.Kind;

      // if imageIsPlaceholder is true, update the newestImage and imageIsPlaceholder fields
      if (
        (event.event_type == "ADD" || event.event_type == "UPDATE") &&
        this.state.imageIsPlaceholder
      ) {
        // filter job belonging to chart
        let relNameAnn =
          event.Object?.metadata?.annotations["meta.helm.sh/release-name"];
        let relNamespaceAnn =
          event.Object?.metadata?.annotations["meta.helm.sh/release-namespace"];

        if (
          relNameAnn &&
          relNamespaceAnn &&
          releaseName == relNameAnn &&
          releaseNamespace == relNamespaceAnn
        ) {
          let newestImage =
            event.Object?.spec?.jobTemplate?.spec?.template?.spec?.containers[0]
              ?.image;
          if (
            newestImage &&
            newestImage !== "porterdev/hello-porter-job" &&
            newestImage !== "porterdev/hello-porter-job:latest" &&
            newestImage !== "public.ecr.aws/o1j4x7p4/hello-porter-job" &&
            newestImage !== "public.ecr.aws/o1j4x7p4/hello-porter-job:latest"
          ) {
            this.setState({ newestImage, imageIsPlaceholder: false });
          }
        }
      }
    };

    ws.onclose = () => {
      console.log("closing websocket");
    };

    ws.onerror = (err: ErrorEvent) => {
      console.log(err);
      ws.close();
    };

    return ws;
  };

  handleSaveValues = async (config?: any, runJob?: boolean) => {
    let { currentCluster, setCurrentError, currentProject } = this.context;
    this.setState({ saveValuesStatus: "loading" });

    let conf: string;
    let values = {} as any;

    if (!config) {
      values = {};
      let imageUrl = this.state.newestImage;
      let tag = null;

      if (imageUrl) {
        if (imageUrl.includes(":")) {
          let splits = imageUrl.split(":");
          imageUrl = splits[0];
          tag = splits[1].toString();
        } else if (!tag) {
          tag = "latest";
        }

        _.set(values, "image.repository", imageUrl);
        _.set(values, "image.tag", tag);
      }

      conf = yaml.dump({
        ...this.state.currentChart.config,
        ...values,
      });
    } else {
      // Convert dotted keys to nested objects
      values = {};

      for (let key in config) {
        _.set(values, key, config[key]);
      }

      let imageUrl = this.state.newestImage;
      let tag = null as string;

      if (imageUrl) {
        if (imageUrl.includes(":")) {
          let splits = imageUrl.split(":");
          imageUrl = splits[0];
          tag = splits[1].toString();
        } else if (!tag) {
          tag = "latest";
        }

        _.set(values, "image.repository", imageUrl);
        _.set(values, "image.tag", `${tag}`);
      }

      if (runJob) {
        _.set(values, "paused", false);
      } else {
        _.set(values, "paused", true);
      }

      // Weave in preexisting values and convert to yaml
      conf = yaml.dump(
        {
          ...(this.state.currentChart.config as Object),
          ...values,
        },
        { forceQuotes: true }
      );
    }

    const oldSyncedEnvGroups =
      this.props.currentChart.config?.container?.env?.synced || [];
    const newSyncedEnvGroups = values?.container?.env?.synced || [];

    const deletedEnvGroups = onlyInLeft<{
      keys: Array<any>;
      name: string;
      version: number;
    }>(
      oldSyncedEnvGroups,
      newSyncedEnvGroups,
      (oldVal, newVal) => oldVal.name === newVal.name
    );

    const addedEnvGroups = onlyInLeft<{
      keys: Array<any>;
      name: string;
      version: number;
    }>(
      newSyncedEnvGroups,
      oldSyncedEnvGroups,
      (oldVal, newVal) => oldVal.name === newVal.name
    );

    const addApplicationToEnvGroupPromises = addedEnvGroups.map(
      (envGroup: any) => {
        return api.addApplicationToEnvGroup(
          "<token>",
          {
            name: envGroup?.name,
            app_name: this.state.currentChart.name,
          },
          {
            project_id: currentProject.id,
            cluster_id: currentCluster.id,
            namespace: this.state.currentChart.namespace,
          }
        );
      }
    );

    try {
      await Promise.all(addApplicationToEnvGroupPromises);
    } catch (error) {
      setCurrentError(
        "We coudln't sync the env group to the application, please try again."
      );
    }

    const removeApplicationToEnvGroupPromises = deletedEnvGroups.map(
      (envGroup: any) => {
        return api.removeApplicationFromEnvGroup(
          "<token>",
          {
            name: envGroup?.name,
            app_name: this.state.currentChart.name,
          },
          {
            project_id: currentProject.id,
            cluster_id: currentCluster.id,
            namespace: this.state.currentChart.namespace,
          }
        );
      }
    );
    try {
      await Promise.all(removeApplicationToEnvGroupPromises);
    } catch (error) {
      setCurrentError(
        "We coudln't remove the synced env group from the application, please try again."
      );
    }

    api
      .upgradeChartValues(
        "<token>",
        {
          values: conf,
        },
        {
          id: currentProject.id,
          name: this.state.currentChart.name,
          namespace: this.state.currentChart.namespace,
          cluster_id: currentCluster.id,
        }
      )
      .then((res) => {
        this.setState({ saveValuesStatus: "successful" });
        this.refreshChart(0);
      })
      .catch((err) => {
        let parsedErr = err?.response?.data?.error;

        if (parsedErr) {
          err = parsedErr;
        }

        this.setState({
          saveValuesStatus: parsedErr,
        });

        setCurrentError(parsedErr);
      });
  };

  toggleDevOpsMode = () => {
    this.setState((prevState) => ({
      devOpsMode: !prevState.devOpsMode,
    }));
  };

  getJobs = async (chart: ChartType) => {
    let { currentCluster, currentProject, setCurrentError } = this.context;
    this.setState({ loadingJobs: true });
    try {
      const res = await api.getJobs(
        "<token>",
        {},
        {
          id: currentProject.id,
          cluster_id: currentCluster.id,
          namespace: chart.namespace,
          release_name: chart.name,
        }
      );
      // sort jobs by started timestamp
      this.sortJobsAndSave(res.data);
      this.setState({ loadingJobs: false });
    } catch (err) {
      return setCurrentError(err);
    }
  };

  sortJobsAndSave = (jobs: any[]) => {
    // Set job run from URL if needed
    const urlParams = new URLSearchParams(location.search);
    const urlJob = urlParams.get("job");

    jobs.sort((job1, job2) => {
      if (job1.metadata.name === urlJob) {
        this.setJobRun(job1);
      } else if (job2.metadata.name === urlJob) {
        this.setJobRun(job2);
      }

      let date1: Date = new Date(job1.status?.startTime);
      let date2: Date = new Date(job2.status?.startTime);

      return date2.getTime() - date1.getTime();
    });
    let newestImage = jobs[0]?.spec?.template?.spec?.containers[0]?.image;
    if (
      newestImage &&
      newestImage !== "porterdev/hello-porter-job" &&
      newestImage !== "porterdev/hello-porter-job:latest" &&
      newestImage !== "public.ecr.aws/o1j4x7p4/hello-porter-job" &&
      newestImage !== "public.ecr.aws/o1j4x7p4/hello-porter-job:latest"
    ) {
      this.setState({ jobs, newestImage, imageIsPlaceholder: false });
    } else {
      this.setState({ jobs });
    }
  };

  setJobRun = (job: any) => {
    this.getPods(job, () => {
      this.setState({ expandedJobRun: job, currentTab: "logs" });
    });
  };

  renderTabContents = (currentTab: string, submitValues?: any) => {
    switch (currentTab) {
      case "jobs":
        if (this.state.imageIsPlaceholder) {
          return (
            <Placeholder>
              <TextWrap>
                <Header>
                  <Spinner src={loading} /> This job is currently being deployed
                </Header>
                Navigate to the
                <A
                  href={`https://github.com/${this.props.currentChart?.git_action_config?.git_repo}/actions`}
                  target={"_blank"}
                >
                  Actions tab
                </A>{" "}
                of your GitHub repo to view live build logs.
              </TextWrap>
            </Placeholder>
          );
        }
        return (
          <TabWrapper>
            <TempJobList
              handleSaveValues={this.handleSaveValues}
              jobs={this.state.jobs}
              setJobs={(jobs: any) => this.setState({ jobs })}
              isAuthorized={this.props.isAuthorized}
              saveValuesStatus={this.state.saveValuesStatus}
              expandJob={(job: any) => this.setJobRun(job)}
              chartName={this.state.currentChart?.name}
              isLoading={this.state.loadingJobs}
            />
          </TabWrapper>
        );
      case "values":
        return (
          <ValuesYaml
            currentChart={this.state.currentChart}
            refreshChart={() => this.refreshChart(0)}
            disabled={!this.props.isAuthorized("job", "", ["get", "update"])}
          />
        );
      case "settings":
        return (
          this.props.isAuthorized("job", "", ["get", "delete"]) && (
            <SettingsSection
              currentChart={this.state.currentChart}
              refreshChart={() => this.refreshChart(0)}
              setShowDeleteOverlay={(x: boolean) => {
                let { setCurrentOverlay } = this.context;
                if (x) {
                  setCurrentOverlay({
                    message: `Are you sure you want to delete ${this.state.currentChart.name}?`,
                    onYes: this.handleUninstallChart,
                    onNo: () => setCurrentOverlay(null),
                  });
                } else {
                  setCurrentOverlay(null);
                }
              }}
              saveButtonText="Save Config"
            />
          )
        );
      default:
    }
  };

  updateTabs() {
    let formData = this.state.currentChart.form;
    if (formData) {
      this.setState({
        formData,
      });
    }
    let rightTabOptions = [] as any[];

    if (this.state.devOpsMode) {
      rightTabOptions.push({ label: "Helm Values", value: "values" });
    }

    if (this.props.isAuthorized("job", "", ["get", "delete"])) {
      rightTabOptions.push({ label: "Settings", value: "settings" });
    }

    // Filter tabs if previewing an old revision
    this.setState({
      leftTabOptions: [{ label: "Jobs", value: "jobs" }],
      rightTabOptions,
    });
  }

  componentDidMount() {
    let { currentChart } = this.state;

    window.analytics.track("Opened Chart", {
      chart: currentChart.name,
    });

    this.getChartData(currentChart, currentChart.version).then(() => {
      this.getJobs(currentChart).then(() => {
        this.setupJobWebsocket(currentChart);
        this.setupCronJobWebsocket(currentChart);
      });
    });
  }

  componentDidUpdate(
    prevProps: Readonly<PropsType>,
    prevState: Readonly<StateType>
  ) {
    const { devOpsMode } = this.state;

    if (devOpsMode !== prevState.devOpsMode) {
      this.updateTabs();
      localStorage.setItem("devOpsMode", devOpsMode.toString());
    }
  }

  handleUninstallChart = () => {
    let { currentProject, currentCluster, setCurrentOverlay } = this.context;
    let { currentChart } = this.state;
    this.setState({ deleting: true });
    setCurrentOverlay(null);
    api
      .uninstallTemplate(
        "<token>",
        {},
        {
          namespace: currentChart.namespace,
          name: currentChart.name,
          id: currentProject.id,
          cluster_id: currentCluster.id,
        }
      )
      .then((res) => {
        this.props.closeChart();
      })
      .catch(console.log);
  };

  handleUpgradeVersion = async (version: string, cb: () => void) => {
    // convert current values to yaml
    let values = this.state.currentChart.config;

    let valuesYaml = yaml.dump({
      ...(this.state.currentChart.config as Object),
      ...values,
    });

    _.set(values, "paused", true);

    const { currentChart } = this.state;
    this.setState({ saveValuesStatus: "loading" });
    this.getChartData(currentChart, currentChart.version);

    try {
      await api.upgradeChartValues(
        "<token>",
        {
          values: valuesYaml,
          version: version,
        },
        {
          id: this.context.currentProject.id,
          name: currentChart.name,
          namespace: currentChart.namespace,
          cluster_id: this.context.currentCluster.id,
        }
      );
      this.setState({ saveValuesStatus: "successful" });

      window.analytics.track("Chart Upgraded", {
        chart: currentChart.name,
        values: valuesYaml,
      });

      cb && cb();
    } catch (err) {
      let parsedErr = err?.response?.data?.error;

      if (parsedErr) {
        err = parsedErr;
      }
      this.setState({ saveValuesStatus: err });
      this.context.setCurrentError(parsedErr);

      window.analytics.track("Failed to Upgrade Chart", {
        chart: currentChart.name,
        values: valuesYaml,
        error: err,
      });
    }
  };

  renderExpandedChart() {
    let { closeChart } = this.props;
    let { currentChart } = this.state;
    let chart = currentChart;
    const displayUpdateButton =
      chart.latest_version &&
      chart.latest_version !== chart.chart.metadata.version;
    return (
      <>
        {this.state.upgradeVersion && (
          <Modal
            onRequestClose={() => this.setState({ upgradeVersion: "" })}
            width="500px"
            height="450px"
          >
            <UpgradeChartModal
              currentChart={chart}
              closeModal={() => {
                this.setState({ upgradeVersion: "" });
              }}
              onSubmit={() => {
                this.handleUpgradeVersion(this.state.upgradeVersion, () => {
                  this.setState({ loading: false });
                });
                this.setState({ upgradeVersion: "", loading: true });
              }}
            />
          </Modal>
        )}
        <StyledExpandedChart>
          <HeaderWrapper>
            <BackButton onClick={closeChart}>
              <BackButtonImg src={backArrow} />
            </BackButton>
            <TitleSection
              icon={currentChart.chart.metadata.icon}
              iconWidth="33px"
            >
              {chart.name}
              <DeploymentType currentChart={currentChart} />
              <TagWrapper>
                Namespace <NamespaceTag>{chart.namespace}</NamespaceTag>
              </TagWrapper>
            </TitleSection>

            <InfoWrapper>
              <LastDeployed>
                Run {this.state.jobs.length} times <Dot>•</Dot>Last template
                update at
                {" " + readableDate(chart.info.last_deployed)}
              </LastDeployed>
            </InfoWrapper>
            {displayUpdateButton && (
              <>
                <Br />
                <Banner>
                  A template update is available.
                  <Link
                    onClick={(e) => {
                      e.stopPropagation();
                      this.setState({
                        upgradeVersion: currentChart.latest_version,
                      });
                    }}
                  >
                    View upgrade notes
                  </Link>
                </Banner>
                <Br />
                <Br />
                <Br />
                <Br />
                <Br />
                <Br />
              </>
            )}
          </HeaderWrapper>

          {this.state.deleting ? (
            <>
              <LineBreak />
              <Placeholder>
                <TextWrap>
                  <Header>
                    <Spinner src={loading} /> Deleting "{currentChart.name}"
                  </Header>
                  You will be automatically redirected after deletion is
                  complete.
                </TextWrap>
              </Placeholder>
            </>
          ) : (
            <BodyWrapper>
              {(this.state.leftTabOptions?.length > 0 ||
                this.state.formData.tabs?.length > 0 ||
                this.state.rightTabOptions?.length > 0) && (
                <PorterFormWrapper
                  formData={this.state.formData}
                  valuesToOverride={{
                    namespace: chart.namespace,
                    clusterId: this.props.currentCluster.id,
                  }}
                  renderTabContents={this.renderTabContents}
                  isReadOnly={
                    this.state.imageIsPlaceholder ||
                    !this.props.isAuthorized("job", "", ["get", "update"])
                  }
                  onSubmit={(formValues) =>
                    this.handleSaveValues(formValues, false)
                  }
                  leftTabOptions={this.state.leftTabOptions}
                  rightTabOptions={this.state.rightTabOptions}
                  saveValuesStatus={this.state.saveValuesStatus}
                  saveButtonText="Save Config"
                  includeHiddenFields
                  addendum={
                    <TabButton
                      onClick={this.toggleDevOpsMode}
                      devOpsMode={this.state.devOpsMode}
                    >
                      <i className="material-icons">offline_bolt</i> DevOps Mode
                    </TabButton>
                  }
                />
              )}
            </BodyWrapper>
          )}
        </StyledExpandedChart>
      </>
    );
  }

  renderStatus = (job: any, time: string) => {
    if (job.status?.succeeded >= 1) {
      return <Status color="#38a88a">Succeeded {time}</Status>;
    }

    if (job.status?.failed >= 1) {
      return (
        <Status color="#cc3d42">
          Failed {time}
          {job.status.conditions.length > 0 &&
            `: ${job.status.conditions[0].reason}`}
        </Status>
      );
    }

    return <Status color="#ffffff11">Running</Status>;
  };

  renderConfigSection = (job: any) => {
    let commandString = job?.spec?.template?.spec?.containers[0]?.command?.join(
      " "
    );
    let envArray = job?.spec?.template?.spec?.containers[0]?.env;
    let envObject = {} as any;
    envArray &&
      envArray.forEach((env: any, i: number) => {
        const secretName = _.get(env, "valueFrom.secretKeyRef.name");
        envObject[env.name] = secretName
          ? `PORTERSECRET_${secretName}`
          : env.value;
      });

    // Handle no config to show
    if (!commandString && _.isEmpty(envObject)) {
      return <Placeholder>No config was found.</Placeholder>;
    }

    let tag = job.spec.template.spec.containers[0].image.split(":")[1];
    return (
      <ConfigSection>
        {commandString ? (
          <>
            Command: <Command>{commandString}</Command>
          </>
        ) : (
          <DarkMatter size="-18px" />
        )}
        <Row>
          Image Tag: <Command>{tag}</Command>
        </Row>
        {!_.isEmpty(envObject) && (
          <>
            <KeyValueArray
              envLoader={true}
              values={envObject}
              label="Environment Variables:"
              disabled={true}
            />
            <DarkMatter />
          </>
        )}
      </ConfigSection>
    );
  };

  renderExpandedJobRun() {
    let { currentChart } = this.state;
    let chart = currentChart;
    let run = this.state.expandedJobRun;
    return (
      <StyledExpandedChart>
        <HeaderWrapper>
          <BackButton onClick={() => this.setState({ expandedJobRun: null })}>
            <BackButtonImg src={backArrow} />
          </BackButton>
          <TitleSection
            icon={currentChart.chart.metadata.icon}
            iconWidth="33px"
          >
            {chart.name} <Gray>at {readableDate(run.status.startTime)}</Gray>
          </TitleSection>

          <InfoWrapper>
            <LastDeployed>
              {this.renderStatus(
                run,
                run.status.completionTime
                  ? readableDate(run.status.completionTime)
                  : ""
              )}
              <TagWrapper>
                Namespace <NamespaceTag>{chart.namespace}</NamespaceTag>
              </TagWrapper>
              <DeploymentType currentChart={currentChart} />
            </LastDeployed>
          </InfoWrapper>
        </HeaderWrapper>
        <BodyWrapper>
          <TabRegion
            currentTab={this.state.currentTab}
            setCurrentTab={(x: string) => this.setState({ currentTab: x })}
            options={[
              {
                label: "Logs",
                value: "logs",
              },
              {
                label: "Metrics",
                value: "metrics",
              },
              {
                label: "Config",
                value: "config",
              },
            ]}
          >
            {this.state.currentTab === "logs" && (
              <JobLogsWrapper>
                <Logs
                  selectedPod={this.state.pods[0]}
                  podError={!this.state.pods[0] ? "Pod no longer exists." : ""}
                  rawText={true}
                />
              </JobLogsWrapper>
            )}
            {this.state.currentTab === "config" && (
              <>{this.renderConfigSection(run)}</>
            )}
            {this.state.currentTab === "metrics" && (
              <JobMetricsSection
                jobChart={this.state.currentChart}
                jobRun={run}
              />
            )}
          </TabRegion>
        </BodyWrapper>
      </StyledExpandedChart>
    );
  }

  render() {
    return (
      <>
        {!this.state.expandedJobRun ? (
          <>{this.renderExpandedChart()}</>
        ) : (
          <>{this.renderExpandedJobRun()}</>
        )}
      </>
    );
  }
}

ExpandedJobChart.contextType = Context;

export default withRouter(withAuth(ExpandedJobChart));

const Row = styled.div`
  margin-top: 20px;
`;

const DarkMatter = styled.div<{ size?: string }>`
  width: 100%;
  margin-bottom: ${(props) => props.size || "-13px"};
`;

const Command = styled.span`
  font-family: monospace;
  color: #aaaabb;
  margin-left: 7px;
`;

const ConfigSection = styled.div`
  padding: 20px 30px 30px;
  font-size: 13px;
  font-weight: 500;
  width: 100%;
  border-radius: 8px;
  background: #ffffff08;
`;

const JobLogsWrapper = styled.div`
  min-height: 450px;
  height: 55vh;
  width: 100%;
  border-radius: 8px;
  background-color: black;
  overflow-y: auto;
`;

const Div = styled.div`
  width: 100%;
  height: 100%;
  background: red;
`;

const Status = styled.div<{ color: string }>`
  padding: 5px 10px;
  background: ${(props) => props.color};
  font-size: 13px;
  border-radius: 3px;
  height: 25px;
  color: #ffffff;
  margin-bottom: -3px;
  display: flex;
  align-items: center;
  justify-content: center;
`;

const Gray = styled.div`
  color: #ffffff44;
  margin-left: 15px;
  font-weight: 400;
  font-size: 18px;
`;

const Br = styled.div`
  width: 100%;
  height: 2px;
`;

const Link = styled.div`
  cursor: pointer;
  margin-left: 5px;
  color: #8590ff;
`;

const RevisionUpdateMessage = styled.button`
  background: none;
  color: white;
  display: flex;
  align-items: center;
  padding: 4px 10px;
  border-radius: 5px;
  border: none;
  margin-bottom: 14px;

  :hover {
    border: 1px solid white;
    padding: 3px 9px;
    cursor: pointer;
  }

  > i {
    margin-right: 6px;
    font-size: 20px;
    cursor: pointer;
    border-radius: 20px;
    transform: none;
  }
`;

const LineBreak = styled.div`
  width: calc(100% - 0px);
  height: 2px;
  background: #ffffff20;
  margin: 15px 0px 55px;
`;

const ButtonWrapper = styled.div`
  margin: 5px 0 35px;
`;

const BackButton = styled.div`
  position: absolute;
  top: 0px;
  right: 0px;
  display: flex;
  width: 36px;
  cursor: pointer;
  height: 36px;
  align-items: center;
  justify-content: center;
  border: 1px solid #ffffff55;
  border-radius: 100px;
  background: #ffffff11;

  :hover {
    background: #ffffff22;
    > img {
      opacity: 1;
    }
  }
`;

const BackButtonImg = styled.img`
  width: 16px;
  opacity: 0.75;
`;

const TextWrap = styled.div``;

const Header = styled.div`
  font-weight: 500;
  color: #aaaabb;
  font-size: 16px;
  margin-bottom: 15px;
`;

const Placeholder = styled.div`
  min-height: 400px;
  height: 50vh;
  padding: 30px;
  padding-bottom: 70px;
  font-size: 13px;
  color: #ffffff44;
  width: 100%;
  display: flex;
  align-items: center;
  justify-content: center;
`;

const Spinner = styled.img`
  width: 15px;
  height: 15px;
  margin-right: 12px;
  margin-bottom: -2px;
`;

const BodyWrapper = styled.div`
  position: relative;
  overflow: hidden;
`;

const TabWrapper = styled.div`
  height: 100%;
  width: 100%;
  padding-bottom: 47px;
  overflow: hidden;
`;

const HeaderWrapper = styled.div`
  position: relative;
`;

const Dot = styled.div`
  margin-right: 9px;
  margin-left: 9px;
`;

const InfoWrapper = styled.div`
  display: flex;
  align-items: center;
  margin: 24px 0px 17px 0px;
  height: 20px;
`;

const LastDeployed = styled.div`
  font-size: 13px;
  margin-left: 0;
  margin-top: -1px;
  display: flex;
  align-items: center;
  color: #aaaabb66;
`;

const TagWrapper = styled.div`
  height: 25px;
  font-size: 12px;
  display: flex;
  margin-left: 20px;
  margin-bottom: -3px;
  align-items: center;
  font-weight: 400;
  justify-content: center;
  color: #ffffff44;
  border: 1px solid #ffffff44;
  border-radius: 3px;
  padding-left: 5px;
  background: #26282e;
`;

const NamespaceTag = styled.div`
  height: 100%;
  margin-left: 6px;
  color: #aaaabb;
  background: #43454a;
  border-radius: 3px;
  font-size: 12px;
  display: flex;
  align-items: center;
  justify-content: center;
  padding: 0px 6px;
  padding-left: 7px;
  border-top-left-radius: 0px;
  border-bottom-left-radius: 0px;
`;

const Icon = styled.img`
  width: 100%;
`;

const IconWrapper = styled.div`
  color: #efefef;
  font-size: 16px;
  height: 20px;
  width: 20px;
  display: flex;
  justify-content: center;
  align-items: center;
  border-radius: 3px;
  margin-right: 12px;

  > i {
    font-size: 20px;
  }
`;

const StyledExpandedChart = styled.div`
  width: 100%;
  z-index: 0;
  animation: fadeIn 0.3s;
  animation-timing-function: ease-out;
  animation-fill-mode: forwards;
  display: flex;
  overflow-y: auto;
  padding-bottom: 120px;
  flex-direction: column;
  overflow: visible;

  @keyframes fadeIn {
    from {
      opacity: 0;
    }
    to {
      opacity: 1;
    }
  }
`;

const TabButton = styled.div`
  position: absolute;
  right: 0px;
  height: 30px;
  background: linear-gradient(to right, #20222700, #202227 20%);
  padding-left: 30px;
  display: flex;
  align-items: center;
  justify-content: center;
  font-size: 13px;
  color: ${(props: { devOpsMode: boolean }) =>
    props.devOpsMode ? "#aaaabb" : "#aaaabb55"};
  margin-left: 35px;
  border-radius: 20px;
  text-shadow: 0px 0px 8px
    ${(props: { devOpsMode: boolean }) =>
      props.devOpsMode ? "#ffffff66" : "none"};
  cursor: pointer;
  :hover {
    color: ${(props: { devOpsMode: boolean }) =>
      props.devOpsMode ? "" : "#aaaabb99"};
  }

  > i {
    font-size: 17px;
    margin-right: 9px;
  }
`;

const A = styled.a`
  color: #8590ff;
  text-decoration: underline;
  margin-left: 5px;
  cursor: pointer;
`;<|MERGE_RESOLUTION|>--- conflicted
+++ resolved
@@ -26,12 +26,9 @@
 import Banner from "components/Banner";
 import KeyValueArray from "components/form-components/KeyValueArray";
 import { onlyInLeft } from "shared/array_utils";
-<<<<<<< HEAD
 import { readableDate } from "shared/string_utils";
-=======
 import MetricsSection from "./metrics/MetricsSection";
 import JobMetricsSection from "./metrics/JobMetricsSection";
->>>>>>> c9e4a043
 
 type PropsType = WithAuthProps &
   RouteComponentProps & {
