--- conflicted
+++ resolved
@@ -13,17 +13,11 @@
 import SaveButton from "components/SaveButton";
 import ConfirmOverlay from "components/ConfirmOverlay";
 import Loading from "components/Loading";
-<<<<<<< HEAD
+import TitleSection from "components/TitleSection";
 import JobList from "./jobs/JobList";
 import SettingsSection from "./SettingsSection";
 import PorterFormWrapper from "components/form-refactor/PorterFormWrapper";
 import { PlaceHolder } from "brace";
-=======
-import TitleSection from "components/TitleSection";
-import JobList from "./jobs/JobList";
-import SettingsSection from "./SettingsSection";
-import FormWrapper from "components/values-form/FormWrapper";
->>>>>>> 6059bc28
 import { withAuth, WithAuthProps } from "shared/auth/AuthorizationHoc";
 
 type PropsType = WithAuthProps & {
@@ -612,17 +606,6 @@
                 this.state.imageIsPlaceholder ||
                 !this.props.isAuthorized("job", "", ["get", "update"])
               }
-<<<<<<< HEAD
-=======
-              valuesToOverride={this.state.valuesToOverride}
-              clearValuesToOverride={() =>
-                this.setState({ valuesToOverride: {} })
-              }
-              formData={this.state.formData}
-              tabOptions={this.state.tabOptions}
-              renderTabContents={this.renderTabContents}
-              tabOptionsOnly={true}
->>>>>>> 6059bc28
               onSubmit={(formValues) =>
                 this.handleSaveValues(formValues, false)
               }
