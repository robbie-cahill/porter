--- conflicted
+++ resolved
@@ -4,7 +4,6 @@
 import RadioFilter from "components/RadioFilter";
 
 import filterOutline from "assets/filter-outline.svg";
-<<<<<<< HEAD
 import downArrow from "assets/down-arrow.svg";
 import { Context } from "shared/Context";
 import api from "shared/api";
@@ -12,9 +11,7 @@
 import Anser from "anser";
 import { flatMap } from "lodash";
 import time from "assets/time.svg";
-=======
 import DateTimePicker from "components/date-time-picker/DateTimePicker";
->>>>>>> e5c11600
 
 type Props = {
   currentChart?: any;
@@ -104,56 +101,17 @@
                 />
               </SearchBarWrapper>
             </SearchRowWrapper>
-<<<<<<< HEAD
-            <DateTimePickerWrapper>
-              <TimeIcon src={time} />
-              <link
-                rel="stylesheet"
-                href="https://cdnjs.cloudflare.com/ajax/libs/react-datepicker/2.14.1/react-datepicker.min.css"
-              />
-              <Div>
-                <StyledDatePicker
-                  selected={startDate}
-                  onChange={(date: any) => setStartDate(date)}
-                  showTimeSelect
-                  dateFormat="MMMM d, yyyy h:mm aa"
-                />
-              </Div>
-            </DateTimePickerWrapper>
-=======
             <DateTimePicker startDate={startDate} setStartDate={setStartDate} />
->>>>>>> e5c11600
             <RadioFilter
               icon={filterOutline}
               selected={podFilter}
               setSelected={setPodFilter}
-<<<<<<< HEAD
               options={podFilterOpts?.map((name) => {
                 return {
                   value: name,
                   label: name,
                 };
               })}
-=======
-              options={[
-                {
-                  value: "pod-a",
-                  label: "Pod A",
-                },
-                {
-                  value: "pod-b",
-                  label: "Pod B",
-                },
-                {
-                  value: "pod-c",
-                  label: "Pod C",
-                },
-                {
-                  value: "pod-d",
-                  label: "Pod D",
-                },
-              ]}
->>>>>>> e5c11600
               name="Filter logs"
             />
           </Flex>
@@ -302,11 +260,7 @@
 
 const Spacer = styled.div<{ width?: string }>`
   height: 100%;
-<<<<<<< HEAD
-  width: ${(props) => props.width || "15px"};
-=======
   width: ${(props) => props.width || "10px"};
->>>>>>> e5c11600
 `;
 
 const Button = styled.div`
@@ -397,11 +351,7 @@
   display: flex;
   align-items: center;
   height: 30px;
-<<<<<<< HEAD
-  margin-right: 15px;
-=======
   margin-right: 10px;
->>>>>>> e5c11600
   background: #26292e;
   border-radius: 5px;
   border: 1px solid #aaaabb33;
