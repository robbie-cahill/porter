import React, {
  useCallback,
  useContext,
  useEffect,
  useRef,
  useState,
} from "react";

import styled from "styled-components";
import RadioFilter from "components/RadioFilter";

import filterOutline from "assets/filter-outline.svg";
import time from "assets/time.svg";
import { Context } from "shared/Context";
import api from "shared/api";
import { Direction, useLogs } from "./useAgentLogs";
import Anser from "anser";
import DateTimePicker from "components/date-time-picker/DateTimePicker";
import dayjs from "dayjs";
import Loading from "components/Loading";
import _ from "lodash";
import { ChartType } from "shared/types";
import Banner from "components/Banner";

export type InitLogData = Partial<{
  podName: string;
  timestamp: string;
  revision: string;
}>;

type Props = {
  currentChart?: ChartType;
  isFullscreen: boolean;
  setIsFullscreen: (x: boolean) => void;
  initData?: InitLogData;
  setInitData?: (initData: InitLogData) => void;
  overridingPodName?: string;
};

const escapeRegExp = (str: string) => {
  return str.replace(/[.*+?^${}()|[\]\\]/g, "\\$&");
};

interface QueryModeSelectionToggleProps {
  selectedDate?: Date;
  setSelectedDate: React.Dispatch<React.SetStateAction<Date>>;
}

const QueryModeSelectionToggle = (props: QueryModeSelectionToggleProps) => {
  return (
    <div
      style={{
        marginRight: "10px",
        display: "flex",
        gap: "10px",
      }}
    >
      <ToggleButton>
        <ToggleOption
          onClick={() => props.setSelectedDate(undefined)}
          selected={!props.selectedDate}
        >
          <Dot selected={!props.selectedDate} />
          Live
        </ToggleOption>
        <ToggleOption
          nudgeLeft
          onClick={() => props.setSelectedDate(dayjs().toDate())}
          selected={!!props.selectedDate}
        >
          <TimeIcon src={time} selected={!!props.selectedDate} />
          {props.selectedDate && (
            <DateTimePicker
              startDate={props.selectedDate}
              setStartDate={props.setSelectedDate}
            />
          )}
        </ToggleOption>
      </ToggleButton>
    </div>
  );
};

const Dot = styled.div<{ selected?: boolean }>`
  display: inline-black;
  width: 8px;
  height: 8px;
  margin-right: 9px;
  border-radius: 20px;
  background: ${(props) => (props.selected ? "#ed5f85" : "#ffffff22")};
  border: 0px;
  outline: none;
  box-shadow: ${(props) => (props.selected ? "0px 0px 5px 1px #ed5f85" : "")};
`;

const LogsSection: React.FC<Props> = ({
  currentChart,
  isFullscreen,
  setIsFullscreen,
  initData = {},
  setInitData,
  overridingPodName,
}) => {
  const scrollToBottomRef = useRef<HTMLDivElement | undefined>(undefined);
  const { currentProject, currentCluster } = useContext(Context);
  const [podFilter, setPodFilter] = useState(
    initData.podName || overridingPodName
  );
  const [podFilterOpts, setPodFilterOpts] = useState<string[]>(
    initData?.podName
      ? _.compact([initData.podName])
      : overridingPodName
      ? _.compact([overridingPodName])
      : []
  );
  const [scrollToBottomEnabled, setScrollToBottomEnabled] = useState(true);
  const [searchText, setSearchText] = useState("");
  const [enteredSearchText, setEnteredSearchText] = useState("");
  const [selectedDate, setSelectedDate] = useState<Date | undefined>(
    initData.timestamp ? dayjs(initData.timestamp).toDate() : undefined
  );
  const [notification, setNotification] = useState<string>();

  const notify = (message: string) => {
    setNotification(message);

    setTimeout(() => {
      setNotification(undefined);
    }, 5000);
  };

  const { loading, logs, refresh, moveCursor, paginationInfo } = useLogs(
    podFilter,
    currentChart.namespace,
    enteredSearchText,
    notify,
    currentChart,
    selectedDate
  );

  const refreshPodLogsValues = async () => {
    if (overridingPodName) {
      return;
    }

<<<<<<< HEAD
    var filters = {
      namespace: currentChart?.namespace,
=======
    const filters = {
      namespace: currentChart.namespace,
>>>>>>> 2a1edbe2
      revision: initData.revision ?? currentChart.version.toString(),
      match_prefix: currentChart.name,
    };

    // if the current chart is set to a blue-green deployment, we don't set a revision, but instead
    // we set the match prefix to the current chart and the active image tag.
    if (currentChart.config.bluegreen?.enabled) {
      filters.revision = null;

      if (currentChart?.name.includes("web")) {
        filters.match_prefix = `${currentChart.name}-${currentChart.config.bluegreen?.activeImageTag}`;
      } else {
        filters.match_prefix = `${currentChart.name}-web-${currentChart.config.bluegreen?.activeImageTag}`;
      }
    }

<<<<<<< HEAD
    api
      .getLogPodValues("<TOKEN>", filters, {
        project_id: currentProject.id,
        cluster_id: currentCluster.id,
      })
      .then((res: any) => {
        // if we're on the latest revision and no pod values are returned, query for all release pods
        if (
          currentChart.info.status == "deployed" &&
          (!res.data || res.data?.length == 0)
        ) {
          api
            .getAllReleasePods(
              "<TOKEN>",
              {},
              {
                id: currentProject.id,
                name: currentChart.name,
                namespace: currentChart.namespace,
                cluster_id: currentCluster.id,
              }
            )
            .then((res: any) => {
              let podList = res.data.map((pod: any) => {
                return pod.metadata.name;
              });

              setPodFilterOpts(podList);

              if (!podFilter || !podList.includes(podFilter)) {
                setPodFilter(podList[0]);
              }
            });
        } else {
          setPodFilterOpts(_.uniq(res.data ?? []));

          // only set pod filter if the current pod is not found in the resulting data
          if (!res.data?.includes(podFilter)) {
            setPodFilter(res.data[0]);
          }
        }
=======
    const logPodValuesResp = await api.getLogPodValues("<TOKEN>", filters, {
      project_id: currentProject.id,
      cluster_id: currentCluster.id,
    });

    if (logPodValuesResp.data?.length != 0) {
      setPodFilterOpts(_.uniq(logPodValuesResp.data ?? []));

      // only set pod filter if the current pod is not found in the resulting data
      if (!logPodValuesResp.data?.includes(podFilter)) {
        setPodFilter(logPodValuesResp.data[0]);
      }

      return;
    }

    // if we're on the latest revision and no pod values were returned, query for all release pods
    if (currentChart.info.status == "deployed") {
      const allReleasePodsResp = await api.getAllReleasePods(
        "<TOKEN>",
        {},
        {
          id: currentProject.id,
          name: currentChart.name,
          namespace: currentChart.namespace,
          cluster_id: currentCluster.id,
        }
      );

      let podList = allReleasePodsResp.data.map((pod: any) => {
        return pod.metadata.name;
>>>>>>> 2a1edbe2
      });

      setPodFilterOpts(podList);

      if (!podFilter || !podList.includes(podFilter)) {
        setPodFilter(podList[0]);
      }
    }
  };

  useEffect(() => {
    refreshPodLogsValues();
  }, [initData]);

  useEffect(() => {
    if (!loading && scrollToBottomRef.current && scrollToBottomEnabled) {
      scrollToBottomRef.current.scrollIntoView({
        behavior: "smooth",
        block: "end",
      });
    }
  }, [loading, logs, scrollToBottomRef, scrollToBottomEnabled]);

  useEffect(() => {
    if (initData.podName) {
      setPodFilter(initData.podName);
    }

    if (initData.timestamp) {
      setSelectedDate(dayjs(initData.timestamp).toDate());
    }
  }, [initData]);

  const renderLogs = () => {
    return logs?.map((log, i) => {
      return (
        <Log key={[log.lineNumber, i].join(".")}>
          <span className="line-number">{log.lineNumber}.</span>
          <span className="line-timestamp">
            {dayjs(log.timestamp).format("MMM D, YYYY HH:mm:ss")}
          </span>
          <LogOuter key={[log.lineNumber, i].join(".")}>
            {log.line?.map((ansi, j) => {
              if (ansi.clearLine) {
                return null;
              }

              return (
                <LogInnerSpan
                  key={[log.lineNumber, i, j].join(".")}
                  ansi={ansi}
                >
                  {ansi.content.replace(/ /g, "\u00a0")}
                </LogInnerSpan>
              );
            })}
          </LogOuter>
        </Log>
      );
    });
  };

  const onLoadPrevious = useCallback(() => {
    if (!selectedDate) {
      setSelectedDate(dayjs(logs[0].timestamp).toDate());
      return;
    }

    moveCursor(Direction.backward);
  }, [logs, selectedDate]);

  const renderContents = () => {
    return (
      <>
        <FlexRow isFullscreen={isFullscreen}>
          <Flex>
            <SearchRowWrapper>
              <SearchBarWrapper>
                <i className="material-icons">search</i>
                <SearchInput
                  value={searchText}
                  onChange={(e: any) => {
                    setSearchText(e.target.value);
                  }}
                  onKeyPress={(event) => {
                    if (event.key === "Enter") {
                      setEnteredSearchText(escapeRegExp(searchText));
                    }
                  }}
                  placeholder="Search logs..."
                />
              </SearchBarWrapper>
            </SearchRowWrapper>
            <QueryModeSelectionToggle
              selectedDate={selectedDate}
              setSelectedDate={setSelectedDate}
            />
            <RadioFilter
              icon={filterOutline}
              selected={podFilter}
              setSelected={setPodFilter}
              options={podFilterOpts?.map((name) => {
                return {
                  value: name,
                  label: name,
                };
              })}
              name="Filter logs"
            />
          </Flex>
          <Flex>
            <Button onClick={() => setScrollToBottomEnabled((s) => !s)}>
              <Checkbox checked={scrollToBottomEnabled}>
                <i className="material-icons">done</i>
              </Checkbox>
              Scroll to bottom
            </Button>
            <Spacer />
            <Button onClick={() => refresh()}>
              <i className="material-icons">autorenew</i>
              Refresh
            </Button>
            {!isFullscreen && (
              <>
                <Spacer />
                <Icon onClick={() => setIsFullscreen(true)}>
                  <i className="material-icons">open_in_full</i>
                </Icon>
              </>
            )}
          </Flex>
        </FlexRow>
        <LogsSectionWrapper>
          <StyledLogsSection isFullscreen={isFullscreen}>
            {loading || !logs.length ? (
              <Loading message="Waiting for logs..." />
            ) : (
              <>
                <LoadMoreButton
                  active={
                    logs.length !== 0 && paginationInfo.previousCursor !== null
                  }
                  role="button"
                  onClick={onLoadPrevious}
                >
                  Load Previous
                </LoadMoreButton>
                {renderLogs()}
                {/* <Message>
            
            No matching logs found.
            <Highlight onClick={() => {}}>
              <i className="material-icons">autorenew</i>
              Refresh
            </Highlight>
          </Message> */}
                <LoadMoreButton
                  active={selectedDate && logs.length !== 0}
                  role="button"
                  onClick={() => moveCursor(Direction.forward)}
                >
                  Load more
                </LoadMoreButton>
              </>
            )}
            <div ref={scrollToBottomRef} />
          </StyledLogsSection>
          <NotificationWrapper
            key={JSON.stringify(logs)}
            active={!!notification}
          >
            <Banner>{notification}</Banner>
          </NotificationWrapper>
        </LogsSectionWrapper>
      </>
    );
  };

  return (
    <>
      {isFullscreen ? (
        <Fullscreen>
          <AbsoluteTitle>
            <BackButton onClick={() => setIsFullscreen(false)}>
              <i className="material-icons">navigate_before</i>
            </BackButton>
            Logs ({currentChart.name})
          </AbsoluteTitle>
          {renderContents()}
        </Fullscreen>
      ) : (
        <>{renderContents()}</>
      )}
    </>
  );
};

export default LogsSection;

const BackButton = styled.div`
  display: flex;
  width: 30px;
  z-index: 2;
  cursor: pointer;
  height: 30px;
  align-items: center;
  margin-right: 15px;
  justify-content: center;
  cursor: pointer;
  border: 1px solid #ffffff55;
  border-radius: 100px;
  background: #ffffff11;

  > i {
    font-size: 18px;
  }

  :hover {
    background: #ffffff22;
    > img {
      opacity: 1;
    }
  }
`;

const AbsoluteTitle = styled.div`
  position: absolute;
  top: 0px;
  left: 0px;
  width: 100%;
  height: 60px;
  display: flex;
  align-items: center;
  padding-left: 20px;
  font-size: 18px;
  font-weight: 500;
  user-select: text;
`;

const Fullscreen = styled.div`
  position: absolute;
  top: 0;
  left: 0;
  width: 100%;
  height: 100%;
  padding-top: 60px;
`;

const Icon = styled.div`
  background: #26292e;
  border-radius: 5px;
  height: 30px;
  width: 30px;
  display: flex;
  cursor: pointer;
  align-items: center;
  justify-content: center;
  > i {
    font-size: 14px;
  }
  border: 1px solid #494b4f;
  :hover {
    border: 1px solid #7a7b80;
  }
`;

const Checkbox = styled.div<{ checked: boolean }>`
  width: 16px;
  height: 16px;
  border: 1px solid #ffffff55;
  margin: 1px 10px 0px 1px;
  border-radius: 3px;
  background: ${(props) => (props.checked ? "#ffffff22" : "#ffffff11")};
  display: flex;
  align-items: center;
  justify-content: center;

  > i {
    font-size: 12px;
    padding-left: 0px;
    display: ${(props) => (props.checked ? "" : "none")};
  }
`;

const Spacer = styled.div<{ width?: string }>`
  height: 100%;
  width: ${(props) => props.width || "10px"};
`;

const Button = styled.div`
  background: #26292e;
  border-radius: 5px;
  height: 30px;
  font-size: 13px;
  display: flex;
  cursor: pointer;
  align-items: center;
  padding: 10px;
  padding-left: 8px;
  > i {
    font-size: 16px;
    margin-right: 5px;
  }
  border: 1px solid #494b4f;
  :hover {
    border: 1px solid #7a7b80;
  }
`;

const Flex = styled.div`
  display: flex;
  align-items: center;
  border-bottom: 25px solid transparent;
`;

const Message = styled.div`
  display: flex;
  height: 100%;
  width: calc(100% - 150px);
  align-items: center;
  justify-content: center;
  margin-left: 75px;
  text-align: center;
  color: #ffffff44;
  font-size: 13px;
`;

const Highlight = styled.div`
  display: flex;
  align-items: center;
  justify-content: center;
  margin-left: 8px;
  color: #8590ff;
  cursor: pointer;

  > i {
    font-size: 16px;
    margin-right: 3px;
  }
`;

const FlexRow = styled.div<{ isFullscreen?: boolean }>`
  display: flex;
  align-items: center;
  justify-content: space-between;
  flex-wrap: wrap;
  margin-top: ${(props) => (props.isFullscreen ? "10px" : "")};
  padding: ${(props) => (props.isFullscreen ? "0 20px" : "")};
`;

const SearchBarWrapper = styled.div`
  display: flex;
  flex: 1;

  > i {
    color: #aaaabb;
    padding-top: 1px;
    margin-left: 8px;
    font-size: 16px;
    margin-right: 8px;
  }
`;

const SearchInput = styled.input`
  outline: none;
  border: none;
  font-size: 13px;
  background: none;
  width: 100%;
  color: white;
  height: 100%;
`;

const SearchRow = styled.div`
  display: flex;
  align-items: center;
  height: 30px;
  margin-right: 10px;
  background: #26292e;
  border-radius: 5px;
  border: 1px solid #aaaabb33;
`;

const SearchRowWrapper = styled(SearchRow)`
  border-radius: 5px;
  width: 250px;
`;

const StyledLogsSection = styled.div<{ isFullscreen: boolean }>`
  width: 100%;
  min-height: 400px;
  height: ${(props) =>
    props.isFullscreen ? "calc(100vh - 125px)" : "calc(100vh - 460px)"};
  display: flex;
  flex-direction: column;
  position: relative;
  font-size: 13px;
  border-radius: ${(props) => (props.isFullscreen ? "" : "8px")};
  border: ${(props) => (props.isFullscreen ? "" : "1px solid #ffffff33")};
  border-top: ${(props) => (props.isFullscreen ? "1px solid #ffffff33" : "")};
  background: #101420;
  animation: floatIn 0.3s;
  animation-timing-function: ease-out;
  animation-fill-mode: forwards;
  overflow-y: auto;
  overflow-wrap: break-word;
  position: relative;
  @keyframes floatIn {
    from {
      opacity: 0;
      transform: translateY(10px);
    }
    to {
      opacity: 1;
      transform: translateY(0px);
    }
  }
`;

const Log = styled.div`
  font-family: monospace;
  user-select: text;
  display: flex;
  align-items: flex-end;
  gap: 8px;
  width: 100%;
  & > * {
    padding-block: 5px;
  }
  & > .line-timestamp {
    height: 100%;
    color: #949effff;
    opacity: 0.5;
    font-family: monospace;
    min-width: fit-content;
    padding-inline-end: 5px;
  }
  & > .line-number {
    height: 100%;
    background: #202538;
    display: inline-block;
    text-align: right;
    min-width: 45px;
    padding-inline-end: 5px;
    opacity: 0.3;
    font-family: monospace;
  }
`;

const LogOuter = styled.div`
  display: inline-block;
  word-wrap: anywhere;
  flex-grow: 1;
  font-family: monospace, sans-serif;
  font-size: 12px;
`;

const LogInnerSpan = styled.span`
  font-family: monospace, sans-serif;
  font-size: 12px;
  font-weight: ${(props: { ansi: Anser.AnserJsonEntry }) =>
    props.ansi?.decoration && props.ansi?.decoration == "bold" ? "700" : "400"};
  color: ${(props: { ansi: Anser.AnserJsonEntry }) =>
    props.ansi?.fg ? `rgb(${props.ansi?.fg})` : "white"};
  background-color: ${(props: { ansi: Anser.AnserJsonEntry }) =>
    props.ansi?.bg ? `rgb(${props.ansi?.bg})` : "transparent"};
`;

const LoadMoreButton = styled.div<{ active: boolean }>`
  width: 100%;
  display: ${(props) => (props.active ? "flex" : "none")};
  justify-content: center;
  align-items: center;
  padding-block: 10px;
  background: #1f2023;
  cursor: pointer;
  font-family: monospace;
`;

const ToggleOption = styled.div<{ selected: boolean; nudgeLeft?: boolean }>`
  padding: 0 10px;
  color: ${(props) => (props.selected ? "" : "#494b4f")};
  border: 1px solid #494b4f;
  height: 100%;
  display: flex;
  margin-left: ${(props) => (props.nudgeLeft ? "-1px" : "")};
  align-items: center;
  border-radius: ${(props) =>
    props.nudgeLeft ? "0 5px 5px 0" : "5px 0 0 5px"};
  :hover {
    border: 1px solid #7a7b80;
    z-index: 2;
  }
`;

const ToggleButton = styled.div`
  background: #26292e;
  border-radius: 5px;
  font-size: 13px;
  height: 30px;
  display: flex;
  align-items: center;
  cursor: pointer;
`;

const TimeIcon = styled.img<{ selected?: boolean }>`
  width: 16px;
  height: 16px;
  z-index: 2;
  opacity: ${(props) => (props.selected ? "" : "50%")};
`;

const NotificationWrapper = styled.div<{ active?: boolean }>`
  position: absolute;
  bottom: 10px;
  display: ${(props) => (props.active ? "flex" : "none")};
  justify-content: center;
  align-items: center;
  left: 50%;
  transform: translateX(-50%);
  width: fit-content;
  background: #101420;
  z-index: 9999;

  @keyframes bounceIn {
    0% {
      transform: translateZ(-1400px);
      opacity: 0;
    }
    100% {
      transform: translateZ(0);
      opacity: 1;
    }
  }
`;

const LogsSectionWrapper = styled.div`
  position: relative;
`;<|MERGE_RESOLUTION|>--- conflicted
+++ resolved
@@ -143,13 +143,8 @@
       return;
     }
 
-<<<<<<< HEAD
-    var filters = {
-      namespace: currentChart?.namespace,
-=======
     const filters = {
       namespace: currentChart.namespace,
->>>>>>> 2a1edbe2
       revision: initData.revision ?? currentChart.version.toString(),
       match_prefix: currentChart.name,
     };
@@ -166,49 +161,6 @@
       }
     }
 
-<<<<<<< HEAD
-    api
-      .getLogPodValues("<TOKEN>", filters, {
-        project_id: currentProject.id,
-        cluster_id: currentCluster.id,
-      })
-      .then((res: any) => {
-        // if we're on the latest revision and no pod values are returned, query for all release pods
-        if (
-          currentChart.info.status == "deployed" &&
-          (!res.data || res.data?.length == 0)
-        ) {
-          api
-            .getAllReleasePods(
-              "<TOKEN>",
-              {},
-              {
-                id: currentProject.id,
-                name: currentChart.name,
-                namespace: currentChart.namespace,
-                cluster_id: currentCluster.id,
-              }
-            )
-            .then((res: any) => {
-              let podList = res.data.map((pod: any) => {
-                return pod.metadata.name;
-              });
-
-              setPodFilterOpts(podList);
-
-              if (!podFilter || !podList.includes(podFilter)) {
-                setPodFilter(podList[0]);
-              }
-            });
-        } else {
-          setPodFilterOpts(_.uniq(res.data ?? []));
-
-          // only set pod filter if the current pod is not found in the resulting data
-          if (!res.data?.includes(podFilter)) {
-            setPodFilter(res.data[0]);
-          }
-        }
-=======
     const logPodValuesResp = await api.getLogPodValues("<TOKEN>", filters, {
       project_id: currentProject.id,
       cluster_id: currentCluster.id,
@@ -240,7 +192,6 @@
 
       let podList = allReleasePodsResp.data.map((pod: any) => {
         return pod.metadata.name;
->>>>>>> 2a1edbe2
       });
 
       setPodFilterOpts(podList);
