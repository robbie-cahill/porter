import React, { Component } from "react";
import styled from "styled-components";

import api from "shared/api";
import { Context } from "shared/Context";
import { ChartType, StorageType } from "shared/types";
import Loading from "components/Loading";

import Logs from "./Logs";
import ControllerTab from "./ControllerTab";

type PropsType = {
  selectors: string[];
  currentChart: ChartType;
};

type StateType = {
  logs: string[];
  pods: any[];
  selectedPod: any;
  controllers: any[];
  loading: boolean;
};

export default class StatusSection extends Component<PropsType, StateType> {
  state = {
    logs: [] as string[],
    pods: [] as any[],
    selectedPod: {} as any,
    controllers: [] as any[],
    loading: true,
  };

  renderLogs = () => {
    return (
      <Logs
        key={this.state.selectedPod?.metadata?.name}
        selectedPod={this.state.selectedPod}
      />
    );
  };

  selectPod = (pod: any) => {
    this.setState({
      selectedPod: pod,
    });
  };

  renderTabs = () => {
    return this.state.controllers.map((c, i) => {
      return (
        <ControllerTab
          key={c.metadata.uid}
          selectedPod={this.state.selectedPod}
          selectPod={this.selectPod.bind(this)}
          controller={c}
          isLast={i === this.state.controllers.length - 1}
          isFirst={i === 0}
        />
      );
    });
  };

  renderStatusSection = () => {
    if (this.state.loading) {
      return (
        <NoControllers>
          <Loading />
        </NoControllers>
      );
    }
    if (this.state.controllers.length > 0) {
      return (
        <Wrapper>
          <TabWrapper>{this.renderTabs()}</TabWrapper>
          {this.renderLogs()}
        </Wrapper>
<<<<<<< HEAD
      );
    } else {
      return (
        <NoControllers>
          <i className="material-icons">category</i>
          No objects to display. This might happen while your app is still
          deploying.
        </NoControllers>
      );
    }
  };
=======
      )
    }

    return (
      <NoControllers> 
        <i className="material-icons">category</i> 
        No objects to display. This might happen while your app is still deploying.
      </NoControllers>
    )
  }
>>>>>>> 5b9415e3

  componentDidMount() {
    const { selectors, currentChart } = this.props;
    let { currentCluster, currentProject, setCurrentError } = this.context;

    api.getChartControllers(
      "<token>",
      {
        namespace: currentChart.namespace,
        cluster_id: currentCluster.id,
        storage: StorageType.Secret,
      },
      {
        id: currentProject.id,
        name: currentChart.name,
        revision: currentChart.version,
      },
      (err: any, res: any) => {
        if (err) {
          setCurrentError(JSON.stringify(err));
          this.setState({ controllers: [], loading: false });
          return;
        }
        this.setState({ controllers: res.data, loading: false });
      }
    );
  }

  render() {
    return (
      <StyledStatusSection>{this.renderStatusSection()}</StyledStatusSection>
    );
  }
}

StatusSection.contextType = Context;

const TabWrapper = styled.div`
  width: 35%;
  min-width: 250px;
  height: 100%;
  overflow-y: auto;
`;

const StyledStatusSection = styled.div`
  width: 100%;
  height: 100%;
  position: relative;
  font-size: 13px;
  padding: 0px;
  user-select: text;
  border-radius: 5px;
  overflow: hidden;
`;

const Wrapper = styled.div`
  width: 100%;
  height: 100%;
  display: flex;
`;

const NoControllers = styled.div`
  padding-top: 20%;
  position: relative;
  width: 100%;
  display: flex;
  justify-content: center;
  align-items: center;
  color: #ffffff44;
  font-size: 14px;

  > i {
    font-size: 18px;
    margin-right: 12px;
  }
`;<|MERGE_RESOLUTION|>--- conflicted
+++ resolved
@@ -75,19 +75,6 @@
           <TabWrapper>{this.renderTabs()}</TabWrapper>
           {this.renderLogs()}
         </Wrapper>
-<<<<<<< HEAD
-      );
-    } else {
-      return (
-        <NoControllers>
-          <i className="material-icons">category</i>
-          No objects to display. This might happen while your app is still
-          deploying.
-        </NoControllers>
-      );
-    }
-  };
-=======
       )
     }
 
@@ -98,7 +85,6 @@
       </NoControllers>
     )
   }
->>>>>>> 5b9415e3
 
   componentDidMount() {
     const { selectors, currentChart } = this.props;
