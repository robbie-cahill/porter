import DynamicLink from "components/DynamicLink";
import Heading from "components/form-components/Heading";
import RepoList from "components/repo-selector/RepoList";
import SaveButton from "components/SaveButton";
import DocsHelper from "components/DocsHelper";
import { GithubActionConfigType } from "shared/types";
import React, { useContext, useEffect, useState } from "react";
import styled from "styled-components";
import api from "shared/api";
import { Context } from "shared/Context";
import { useRouting } from "shared/routing";
import { Environment } from "./types";
import DashboardHeader from "../DashboardHeader";
import PullRequestIcon from "assets/pull_request_icon.svg";
import CheckboxRow from "components/form-components/CheckboxRow";
import BranchFilterSelector from "./components/BranchFilterSelector";
import Helper from "components/form-components/Helper";
import NamespaceLabels, { KeyValueType } from "./components/NamespaceLabels";

const ConnectNewRepo: React.FC = () => {
  const { currentProject, currentCluster, setCurrentError } = useContext(
    Context
  );
  const [repo, setRepo] = useState(null);
  const [enableAutomaticDeployments, setEnableAutomaticDeployments] = useState(
    false
  );
  const [filteredRepos, setFilteredRepos] = useState<string[]>([]);

  const [status, setStatus] = useState(null);
  const { pushFiltered } = useRouting();

  // NOTE: git_repo_id is a misnomer as this actually refers to the github app's installation id.
  const [actionConfig, setActionConfig] = useState<GithubActionConfigType>({
    git_repo: null,
    image_repo_uri: null,
    git_branch: null,
    git_repo_id: 0,
    kind: "github",
  });

  // Branch selector data
  const [baseBranches, setBaseBranches] = useState<string[]>([]);
  const [deployBranches, setDeployBranches] = useState<string[]>([]);
  const [availableBranches, setAvailableBranches] = useState<string[]>([]);
  const [isLoadingBranches, setIsLoadingBranches] = useState(false);

  // Disable new comments data
  const [isNewCommentsDisabled, setIsNewCommentsDisabled] = useState(false);

  // Namespace labels
  const [namespaceLabels, setNamespaceLabels] = useState<KeyValueType[]>([]);

  useEffect(() => {
    api
      .listEnvironments<Environment[]>(
        "<token>",
        {},
        {
          project_id: currentProject.id,
          cluster_id: currentCluster.id,
        }
      )
      .then(({ data }) => {
        // console.log("github account", data);

        if (!Array.isArray(data)) {
          throw Error("Data is not an array");
        }
        const newFilteredRepos = data.map((env) => {
          return `${env.git_repo_owner}/${env.git_repo_name}`;
        });
        setFilteredRepos(newFilteredRepos || []);
      })
      .catch(() => {});
  }, []);

  useEffect(() => {
    if (!actionConfig.git_repo || !actionConfig.git_repo_id) {
      return;
    }

    let isSubscribed = true;
    const repoName = actionConfig.git_repo.split("/")[1];
    const repoOwner = actionConfig.git_repo.split("/")[0];
    setIsLoadingBranches(true);
    api
      .getBranches<string[]>(
        "<token>",
        {},
        {
          project_id: currentProject.id,
          kind: "github",
          name: repoName,
          owner: repoOwner,
          git_repo_id: actionConfig.git_repo_id,
        }
      )
      .then(({ data }) => {
        if (isSubscribed) {
          setIsLoadingBranches(false);
          setAvailableBranches(data);
        }
      })
      .catch(() => {
        if (isSubscribed) {
          setIsLoadingBranches(false);
          setCurrentError(
            "Couldn't load branches for this repository, using all branches by default."
          );
        }
      });
  }, [actionConfig]);

  const addRepo = () => {
    let [owner, repoName] = repo.split("/");
    const labels: Record<string, string> = {};

    setStatus("loading");

    namespaceLabels
      .filter((elem: KeyValueType, index: number, self: KeyValueType[]) => {
        // remove any collisions that are duplicates
        let numCollisions = self.reduce((n, _elem: KeyValueType) => {
          return n + (_elem.key === elem.key ? 1 : 0);
        }, 0);

        if (numCollisions == 1) {
          return true;
        } else {
          return (
            index ===
            self.findIndex((_elem: KeyValueType) => _elem.key === elem.key)
          );
        }
      })
      .forEach((elem: KeyValueType) => {
        if (elem.key !== "" && elem.value !== "") {
          labels[elem.key] = elem.value;
        }
      });

    api
      .createEnvironment(
        "<token>",
        {
          name: `preview`,
          mode: enableAutomaticDeployments ? "auto" : "manual",
          disable_new_comments: isNewCommentsDisabled,
<<<<<<< HEAD
          git_repo_branches: baseBranches,
          namespace_annotations: annotations,
          git_deploy_branches: deployBranches,
=======
          git_repo_branches: selectedBranches,
          namespace_labels: labels,
>>>>>>> a35e3cf8
        },
        {
          project_id: currentProject.id,
          cluster_id: currentCluster.id,
          git_installation_id: actionConfig.git_repo_id,
          git_repo_name: repoName,
          git_repo_owner: owner,
        }
      )
      .then(() => {
        setStatus("successful");
        pushFiltered(`/preview-environments`, []);
      })
      .catch((err) => {
        err = JSON.stringify(err);
        setStatus("error");
        setCurrentError(err);
      });
  };

  return (
    <>
      <DashboardHeader
        image={PullRequestIcon}
        title="Preview environments"
        capitalize={false}
        description="Create full-stack preview environments for your pull requests."
      />

      <HeaderSection>
        <Button to={`/preview-environments`}>
          <i className="material-icons">keyboard_backspace</i>
          Back
        </Button>
        <Title>
          <div
            style={{
              display: "flex",
              alignItems: "center",
            }}
          >
            Enable Preview Environments on a Repository
            <DocsHelper
              tooltipText="Learn more about preview environments"
              link="https://docs.porter.run/preview-environments/overview/"
              placement="top-end"
            />
          </div>
        </Title>
      </HeaderSection>

      <Heading>Select a Repository</Heading>
      <br />
      <RepoList
        actionConfig={actionConfig}
        setActionConfig={(a: GithubActionConfigType) => {
          setActionConfig(a);
          setRepo(a.git_repo);
        }}
        readOnly={false}
        filteredRepos={filteredRepos}
      />
      <HelperContainer>
        Note: you will need to add a <CodeBlock>porter.yaml</CodeBlock> file to
        create a preview environment.
        <DocsHelper
          disableMargin
          tooltipText="A Porter YAML file is a declarative set of resources that Porter uses to build and update your preview environment deployments."
          link="https://docs.porter.run/preview-environments/porter-yaml-reference"
        />
      </HelperContainer>

      <Heading>Automatic pull request deployments</Heading>
      <Helper>
        If you enable this option, the new pull requests will be automatically
        deployed.
      </Helper>
      <CheckboxWrapper>
        <CheckboxRow
          label="Enable automatic deploys"
          checked={enableAutomaticDeployments}
          toggle={() =>
            setEnableAutomaticDeployments(!enableAutomaticDeployments)
          }
          wrapperStyles={{
            disableMargin: true,
          }}
        />
      </CheckboxWrapper>

      <Heading>Disable new comments for new deployments</Heading>
      <Helper>
        When enabled new comments will not be created for new deployments.
        Instead the last comment will be updated.
      </Helper>
      <CheckboxWrapper>
        <CheckboxRow
          label="Disable new comments for deployments"
          checked={isNewCommentsDisabled}
          toggle={() => setIsNewCommentsDisabled(!isNewCommentsDisabled)}
          wrapperStyles={{
            disableMargin: true,
          }}
        />
      </CheckboxWrapper>

      <Heading>Deploy from branches</Heading>
      <Helper>
        Choose the list of branches that you want to deploy changes from.
      </Helper>
      <BranchFilterSelector
        onChange={setDeployBranches}
        options={availableBranches}
        value={deployBranches}
        showLoading={isLoadingBranches}
      />

      <Heading>Select allowed branches</Heading>
      <Helper>
        If the pull request has a base branch included in this list, it will be
        allowed to be deployed.
        <br />
        (Leave empty to allow all branches)
      </Helper>
      <BranchFilterSelector
        onChange={setBaseBranches}
        options={availableBranches}
        value={baseBranches}
        showLoading={isLoadingBranches}
      />

      <Heading>Namespace labels</Heading>
      <Helper>
        Custom labels to be injected into the Kubernetes namespace created for
        each deployment.
      </Helper>
      <NamespaceLabels
        values={namespaceLabels}
        setValues={(x: KeyValueType[]) => {
          let labels: KeyValueType[] = [];
          x.forEach((entry) => {
            labels.push({ key: entry.key, value: entry.value });
          });
          setNamespaceLabels(labels);
        }}
      />

      <ActionContainer>
        <SaveButton
          text="Add repository"
          disabled={actionConfig.git_repo_id ? false : true}
          onClick={addRepo}
          makeFlush={true}
          clearPosition={true}
          status={status}
          statusPosition={"left"}
        ></SaveButton>
      </ActionContainer>
    </>
  );
};

export default ConnectNewRepo;

const Div = styled.div`
  margin-bottom: -7px;
`;

const FlexWrap = styled.div`
  display: flex;
  align-items: center;
`;

const Button = styled(DynamicLink)`
  display: flex;
  flex-direction: row;
  align-items: center;
  justify-content: space-between;
  font-size: 13px;
  cursor: pointer;
  font-family: "Work Sans", sans-serif;
  border-radius: 20px;
  color: white;
  height: 35px;
  margin-left: -2px;
  padding: 0px 8px;
  padding-bottom: 1px;
  font-weight: 500;
  padding-right: 15px;
  overflow: hidden;
  white-space: nowrap;
  text-overflow: ellipsis;
  cursor: pointer;
  border: 2px solid #969fbbaa;
  :hover {
    background: #ffffff11;
  }

  > i {
    color: white;
    width: 18px;
    height: 18px;
    color: #969fbbaa;
    font-weight: 600;
    font-size: 14px;
    border-radius: 20px;
    display: flex;
    align-items: center;
    margin-right: 5px;
    justify-content: center;
  }
`;

const ActionContainer = styled.div`
  display: flex;
  justify-content: flex-end;
  margin-top: 20px;
  padding-bottom: 100px;
`;

const CodeBlock = styled.span`
  display: inline-block;
  background-color: #1b1d26;
  color: white;
  border-radius: 8px;
  font-family: monospace;
  padding: 2px 3px;
  user-select: text;
  margin: 0 6px;
`;

const HelperContainer = styled.div`
  margin-top: 24px;
  width: 555px;
  display: flex;
  justify-content: start;
  align-items: center;
  color: #aaaabb;
  line-height: 1.6em;
  font-size: 13px;
`;

const Title = styled.div`
  font-size: 20px;
  font-weight: 500;
  font-family: "Work Sans", sans-serif;
  margin-left: 15px;
  border-radius: 2px;
  color: #ffffff;
`;

const HeaderSection = styled.div`
  display: flex;
  align-items: center;
  margin-bottom: 40px;

  > i {
    cursor: pointer;
    font-size: 20px;
    color: #969fbbaa;
    padding: 2px;
    border: 2px solid #969fbbaa;
    border-radius: 100px;
    :hover {
      background: #ffffff11;
    }
  }

  > img {
    width: 20px;
    margin-left: 17px;
    margin-right: 7px;
  }
`;

const CheckboxWrapper = styled.div`
  display: flex;
  align-items: center;
  margin-top: 20px;
`;<|MERGE_RESOLUTION|>--- conflicted
+++ resolved
@@ -147,14 +147,9 @@
           name: `preview`,
           mode: enableAutomaticDeployments ? "auto" : "manual",
           disable_new_comments: isNewCommentsDisabled,
-<<<<<<< HEAD
           git_repo_branches: baseBranches,
-          namespace_annotations: annotations,
+          namespace_labels: labels,
           git_deploy_branches: deployBranches,
-=======
-          git_repo_branches: selectedBranches,
-          namespace_labels: labels,
->>>>>>> a35e3cf8
         },
         {
           project_id: currentProject.id,
