import React, { useCallback, useEffect, useRef, useState } from "react";
import styled, { keyframes } from "styled-components";
import { DeploymentStatus, PRDeployment } from "../types";
import pr_icon from "assets/pull_request_icon.svg";
import DynamicLink from "components/DynamicLink";
import { capitalize, readableDate } from "shared/string_utils";
import api from "shared/api";
import { useContext } from "react";
import { Context } from "shared/Context";
import Loading from "components/Loading";
import { ActionButton } from "../components/ActionButton";
import { EllipsisTextWrapper, RepoLink } from "../components/styled";
import MaterialTooltip from "@material-ui/core/Tooltip";
import _ from "lodash";

interface DeploymentCardAction {
  active: boolean;
  label: string;
  action: (...args: any) => void;
}

interface DeploymentCardActionsDropdownProps {
  options: DeploymentCardAction[];
}

const DeploymentCardActionsDropdown = ({
  options,
}: DeploymentCardActionsDropdownProps) => {
  const wrapperRef = useRef<HTMLDivElement>();
  const [expanded, setExpanded] = useState(false);

  const handleOutsideClick = (event: any) => {
    if (wrapperRef.current && !wrapperRef.current.contains(event.target)) {
      setExpanded(false);
    }
  };

  useEffect(() => {
    document.addEventListener("mousedown", handleOutsideClick.bind(this));

    return () => {
      document.removeEventListener("mousedown", handleOutsideClick.bind(this));
    };
  }, []);

  return (
    <div
      style={{
        position: "relative",
      }}
    >
      <I
        className="material-icons"
        onClick={(e) => {
          e.preventDefault();
          e.stopPropagation();
          setExpanded((expanded) => !expanded);
        }}
      >
        more_vert
      </I>
      <ActionsDropdownWrapper expanded={expanded}>
        <ActionsDropdown ref={wrapperRef}>
          {options.length ? (
            <ActionsScrollableWrapper>
              {options
                .filter((option) => option.active)
                .map(({ label, action }, idx) => {
                  return (
                    <ActionsRow
                      isLast={idx === options.length - 1}
                      onClick={action}
                      key={label}
                    >
                      <ActionsRowText>{label}</ActionsRowText>
                    </ActionsRow>
                  );
                })}
            </ActionsScrollableWrapper>
          ) : null}
        </ActionsDropdown>
      </ActionsDropdownWrapper>
    </div>
  );
};

const DeploymentCard: React.FC<{
  deployment: PRDeployment;
  onDelete: () => void;
  onReEnable: () => void;
  onReRun: () => void;
}> = ({ deployment, onDelete, onReEnable, onReRun }) => {
  const {
    setCurrentOverlay,
    currentProject,
    currentCluster,
    setCurrentError,
  } = useContext(Context);
  const [isDeleting, setIsDeleting] = useState(false);
  const [isLoading, setIsLoading] = useState(false);
  const [hasErrorOnReEnabling, setHasErrorOnReEnabling] = useState(false);
  const [showMergeInfoTooltip, setShowMergeInfoTooltip] = useState(false);
  const [isReRunningWorkflow, setIsReRunningWorkflow] = useState(false);
  const [hasErrorOnReRun, setHasErrorOnReRun] = useState(false);

  const deleteDeployment = () => {
    setIsDeleting(true);

    api
      .deletePRDeployment(
        "<token>",
        {},
        {
          cluster_id: currentCluster.id,
          project_id: currentProject.id,
          deployment_id: deployment.id,
        }
      )
      .then(() => {
        setIsDeleting(false);
        onDelete();
        setCurrentOverlay(null);
      });
  };

  const reEnablePreviewEnvironment = async () => {
    setIsLoading(true);
    try {
      await api.reenablePreviewEnvironmentDeployment(
        "<token>",
        {},
        {
          cluster_id: currentCluster.id,
          project_id: currentProject.id,
          deployment_id: deployment.id,
        }
      );

      setIsLoading(false);
      onReEnable();
    } catch (err) {
      setHasErrorOnReEnabling(true);
      setIsLoading(false);
      setCurrentError(err?.response?.data?.error || err);
      setTimeout(() => {
        setHasErrorOnReEnabling(false);
      }, 500);
    }
  };

  const reRunWorkflow = async () => {
    setIsReRunningWorkflow(true);
    try {
      await api.triggerPreviewEnvWorkflow(
        "<token>",
        {},
        {
          project_id: currentProject.id,
          cluster_id: currentCluster.id,
          deployment_id: deployment.id,
        }
      );
      setIsReRunningWorkflow(false);
      onReEnable();
    } catch (error) {
      setHasErrorOnReRun(true);
      setIsReRunningWorkflow(false);
      setCurrentError(error);
      setTimeout(() => {
        setHasErrorOnReRun(false);
      }, 500);
    }
  };

  const DeploymentCardActions = [
    {
<<<<<<< HEAD
      active: deployment.last_workflow_run_url,
=======
      active: !!deployment.last_workflow_run_url,
>>>>>>> 7c770b9a
      label: "View last workflow",
      action: (e: React.MouseEvent) => {
        e.preventDefault();
        e.stopPropagation();
        window.open(deployment.last_workflow_run_url, "_blank");
      },
    },
    {
      active: true,
      label: "Delete",
      action: (e: React.MouseEvent) => {
        e.preventDefault();
        e.stopPropagation();
        deleteDeployment();
      },
    },
  ];

  return (
    <DeploymentCardWrapper
<<<<<<< HEAD
      to={`/preview-environments/details/${deployment.namespace}?environment_id=${deployment.environment_id}`}
=======
      to={`/preview-environments/details/${deployment.id}?environment_id=${deployment.environment_id}`}
>>>>>>> 7c770b9a
    >
      <DataContainer>
        <PRName>
          <PRIcon src={pr_icon} alt="pull request icon" />
          <EllipsisTextWrapper tooltipText={deployment.gh_pr_name}>
            <StyledLink
              onClick={(e) => {
                e.preventDefault();
                e.stopPropagation();
                window.open(
                  `https://github.com/${deployment.gh_repo_owner}/${deployment.gh_repo_name}/pull/${deployment.pull_request_id}`,
                  "_blank"
                );
              }}
              to={`https://github.com/${deployment.gh_repo_owner}/${deployment.gh_repo_name}/pull/${deployment.pull_request_id}`}
              target="_blank"
            >
              {deployment.gh_pr_name}
            </StyledLink>
          </EllipsisTextWrapper>
          {deployment.gh_pr_branch_from && deployment.gh_pr_branch_into ? (
            <MergeInfoWrapper>
              <MergeInfo
                onMouseOver={() => setShowMergeInfoTooltip(true)}
                onMouseOut={() => setShowMergeInfoTooltip(false)}
              >
                {deployment.gh_pr_branch_from}
                <i className="material-icons">arrow_forward</i>
                {deployment.gh_pr_branch_into}
              </MergeInfo>
              {showMergeInfoTooltip && (
                <Tooltip>
                  {deployment.gh_pr_branch_from} {"->"}{" "}
                  {deployment.gh_pr_branch_into}
                </Tooltip>
              )}
            </MergeInfoWrapper>
          ) : null}
<<<<<<< HEAD
          {deployment.last_workflow_run_url ? (
            <RepoLink to={deployment.last_workflow_run_url} target="_blank">
              <i className="material-icons">open_in_new</i>
              View last workflow
            </RepoLink>
          ) : null}
=======
>>>>>>> 7c770b9a
        </PRName>

        <Flex>
          <StatusContainer>
            <Status>
              <StatusDot status={deployment.status} />
              {capitalize(deployment.status)}
            </Status>
          </StatusContainer>
          <DeploymentImageContainer>
            <InfoWrapper>
              <SepDot>•</SepDot>
              <LastDeployed>
                Last updated {readableDate(deployment.updated_at)}
              </LastDeployed>
            </InfoWrapper>
          </DeploymentImageContainer>
        </Flex>
      </DataContainer>
      <Flex>
        {!isDeleting ? (
          <>
            {deployment.status === DeploymentStatus.Failed ||
            deployment.status === DeploymentStatus.TimedOut ? (
              <>
                <MaterialTooltip title="Re run last github workflow">
                  <ReRunButton
                    onClick={() => reRunWorkflow()}
                    disabled={isReRunningWorkflow}
                    hasError={hasErrorOnReRun}
                  >
                    <i className="material-icons-outlined">loop</i>
                  </ReRunButton>
                </MaterialTooltip>
              </>
            ) : null}

            {deployment.status !== DeploymentStatus.Creating && (
              <>
<<<<<<< HEAD
                <RowButton
                  onClick={(e) => {
                    e.preventDefault();
                    e.stopPropagation();

                    window.open(deployment.subdomain, "_blank");
                  }}
                  key={deployment.subdomain}
                >
                  <i className="material-icons">open_in_new</i>
                  View Live
                </RowButton>
=======
                {deployment.subdomain &&
                deployment.status === DeploymentStatus.Created ? (
                  <RowButton
                    onClick={(e) => {
                      e.preventDefault();
                      e.stopPropagation();

                      window.open(deployment.subdomain, "_blank");
                    }}
                    key={deployment.subdomain}
                  >
                    <i className="material-icons">open_in_new</i>
                    View Live
                  </RowButton>
                ) : null}
>>>>>>> 7c770b9a
                <DeploymentCardActionsDropdown
                  options={DeploymentCardActions}
                />
              </>
            )}
            {/* <Button
              onClick={() => {
                setCurrentOverlay({
                  message: `Are you sure you want to delete this deployment?`,
                  onYes: deleteDeployment,
                  onNo: () => setCurrentOverlay(null),
                });
              }}
            >
              <i className="material-icons">delete</i>
              Delete
            </Button> */}
          </>
        ) : (
          <DeleteMessage>
            Deleting
            <Dot delay="0s" />
            <Dot delay="0.1s" />
            <Dot delay="0.2s" />
          </DeleteMessage>
        )}
      </Flex>
    </DeploymentCardWrapper>
  );
};

export default DeploymentCard;

const ReRunButton = styled(ActionButton)`
  min-width: unset;

  > i {
    margin-right: unset;
  }
`;

const SepDot = styled.div`
  color: #aaaabb66;
`;

const DeleteMessage = styled.div`
  display: flex;
  align-items: flex-end;
  justify-content: center;
`;

export const DissapearAnimation = keyframes`
  0% {
    background-color: #ffffff;
  }

  25% {
    background-color: #ffffff50;
  }

  50% {
    background-color: none;
  }

  75% {
    background-color: #ffffff50;
  }

  100% {
    background-color: #ffffff;
  }
`;

const Dot = styled.div`
  background-color: black;
  border-radius: 50%;
  width: 5px;
  height: 5px;
  margin: 0 0.25rem;
  margin-bottom: 2px;
  //Animation
  animation: ${DissapearAnimation} 0.5s linear infinite;
  animation-delay: ${(props: { delay: string }) => props.delay};
`;

const Flex = styled.div`
  display: flex;
  align-items: center;
`;

const PRName = styled.div`
  font-family: "Work Sans", sans-serif;
  font-weight: 500;
  color: #ffffff;
  display: flex;
  font-size: 14px;
  align-items: center;
  margin-bottom: 10px;
`;

const DeploymentCardWrapper = styled(DynamicLink)`
  display: flex;
  justify-content: space-between;
  font-size: 13px;
  height: 75px;
  padding: 12px;
  padding-left: 14px;
  border-radius: 5px;
  background: #26292e;
  border: 1px solid #494b4f;

  animation: fadeIn 0.5s;
  @keyframes fadeIn {
    from {
      opacity: 0;
    }
    to {
      opacity: 1;
    }
  }
`;

const DataContainer = styled.div`
  display: flex;
  flex-direction: column;
  justify-content: space-between;
`;

const StatusContainer = styled.div`
  display: flex;
  flex-direction: column;
  justify-content: flex-start;
  height: 100%;
`;

const PRIcon = styled.img`
  font-size: 20px;
  height: 17px;
  margin-right: 10px;
  color: #aaaabb;
  opacity: 50%;
`;

const RowButton = styled.button`
  white-space: nowrap;
  font-size: 12px;
  padding: 8px 10px;
  margin-left: 10px;
  border-radius: 5px;
  color: #ffffff;
  border: 1px solid #aaaabb;
  display: flex;
  align-items: center;
  background: #ffffff08;
  cursor: pointer;
  :hover {
    background: #ffffff22;
  }

  > i {
    font-size: 14px;
    margin-right: 8px;
  }
`;

const Button = styled.div`
  font-size: 12px;
  padding: 8px 10px;
  margin-left: 10px;
  border-radius: 5px;
  color: #ffffff;
  border: 1px solid #aaaabb;
  display: flex;
  align-items: center;
  background: #ffffff08;
  cursor: pointer;
  :hover {
    background: #ffffff22;
  }

  > i {
    font-size: 14px;
    margin-right: 8px;
  }
`;

const Status = styled.span`
  font-size: 13px;
  display: flex;
  align-items: center;
  min-height: 17px;
  color: #a7a6bb;
`;

const StatusDot = styled.div`
  width: 8px;
  height: 8px;
  margin-right: 10px;
  background: ${(props: { status: string }) =>
    props.status === "created"
      ? "#4797ff"
      : props.status === "failed"
      ? "#ed5f85"
      : props.status === "completed"
      ? "#00d12a"
      : "#f5cb42"};
  border-radius: 20px;
  margin-left: 3px;
`;

const DeploymentImageContainer = styled.div`
  height: 20px;
  font-size: 13px;
  position: relative;
  display: flex;
  align-items: center;
  font-weight: 400;
  justify-content: center;
  color: #ffffff66;
  padding-left: 10px;
`;

const Icon = styled.img`
  width: 100%;
`;

const DeploymentTypeIcon = styled(Icon)`
  width: 20px;
  margin-right: 10px;
`;

const RepositoryName = styled.div`
  white-space: nowrap;
  overflow: hidden;
  text-overflow: ellipsis;
  max-width: 390px;
  position: relative;
  margin-right: 3px;
`;

const Tooltip = styled.div`
  position: absolute;
  left: -20px;
  top: 10px;
  min-height: 18px;
  max-width: calc(700px);
  padding: 5px 7px;
  background: #272731;
  z-index: 999;
  color: white;
  font-size: 12px;
  font-family: "Work Sans", sans-serif;
  outline: 1px solid #ffffff55;
  opacity: 0;
  animation: faded-in 0.2s 0.15s;
  animation-fill-mode: forwards;
  @keyframes faded-in {
    from {
      opacity: 0;
    }
    to {
      opacity: 1;
    }
  }
`;

const InfoWrapper = styled.div`
  display: flex;
  align-items: center;
  white-space: nowrap;
  overflow: hidden;
  text-overflow: ellipsis;
  margin-right: 8px;
`;

const LastDeployed = styled.div`
  font-size: 13px;
  margin-top: -1px;
  margin-left: 10px;
  display: flex;
  align-items: center;
  color: #aaaabb66;
`;

const MergeInfoWrapper = styled.div`
  display: flex;
  align-items: center;
  margin-right: 8px;
  position: relative;
`;

const MergeInfo = styled.div`
  font-size: 13px;
  margin-left: 14px;
  align-items: center;
  color: #aaaabb66;
  white-space: nowrap;
  display: flex;
  align-items: center;
  text-overflow: ellipsis;
  overflow: hidden;
  max-width: 300px;

  > i {
    font-size: 16px;
    margin: 0 2px;
  }
`;

const I = styled.i`
  user-select: none;
  margin-left: 15px;
  color: #aaaabb;
  cursor: pointer;
  border-radius: 40px;
  font-size: 18px;
  width: 30px;
  height: 30px;
  display: flex;
  justify-content: center;
  align-items: center;
  &:hover {
    background: #26292e;
    border: 1px solid #494b4f;
  }
`;

const ActionsDropdown = styled.div`
  width: 150px;
  border-radius: 3px;
  z-index: 999;
  overflow-y: auto;
  background: #2f3135;
  padding: 0;
  border-radius: 5px;
  border: 1px solid #aaaabb33;
`;

const ActionsDropdownWrapper = styled.div<{ expanded: boolean }>`
  display: ${(props) => (props.expanded ? "block" : "none")};
  position: absolute;
  right: calc(-100%);
  z-index: 1;
  top: calc(100% + 5px);
`;

const ActionsScrollableWrapper = styled.div`
  overflow-y: auto;
  max-height: 350px;
`;

const ActionsRow = styled.div<{ isLast: boolean; selected?: boolean }>`
  width: 100%;
  height: 35px;
  padding-left: 10px;
  display: flex;
  cursor: pointer;
  align-items: center;
  font-size: 13px;
  background: ${(props) => (props.selected ? "#ffffff11" : "")};

  :hover {
    background: #ffffff18;
  }
`;

const ActionsRowText = styled.div`
  overflow: hidden;
  white-space: nowrap;
  text-overflow: ellipsis;
  word-break: anywhere;
  margin-right: 10px;
  color: white;
`;

const StyledLink = styled(DynamicLink)`
  color: white;
  :hover {
    text-decoration: underline;
  }
`;<|MERGE_RESOLUTION|>--- conflicted
+++ resolved
@@ -174,11 +174,7 @@
 
   const DeploymentCardActions = [
     {
-<<<<<<< HEAD
-      active: deployment.last_workflow_run_url,
-=======
       active: !!deployment.last_workflow_run_url,
->>>>>>> 7c770b9a
       label: "View last workflow",
       action: (e: React.MouseEvent) => {
         e.preventDefault();
@@ -199,11 +195,7 @@
 
   return (
     <DeploymentCardWrapper
-<<<<<<< HEAD
-      to={`/preview-environments/details/${deployment.namespace}?environment_id=${deployment.environment_id}`}
-=======
       to={`/preview-environments/details/${deployment.id}?environment_id=${deployment.environment_id}`}
->>>>>>> 7c770b9a
     >
       <DataContainer>
         <PRName>
@@ -242,15 +234,6 @@
               )}
             </MergeInfoWrapper>
           ) : null}
-<<<<<<< HEAD
-          {deployment.last_workflow_run_url ? (
-            <RepoLink to={deployment.last_workflow_run_url} target="_blank">
-              <i className="material-icons">open_in_new</i>
-              View last workflow
-            </RepoLink>
-          ) : null}
-=======
->>>>>>> 7c770b9a
         </PRName>
 
         <Flex>
@@ -290,20 +273,6 @@
 
             {deployment.status !== DeploymentStatus.Creating && (
               <>
-<<<<<<< HEAD
-                <RowButton
-                  onClick={(e) => {
-                    e.preventDefault();
-                    e.stopPropagation();
-
-                    window.open(deployment.subdomain, "_blank");
-                  }}
-                  key={deployment.subdomain}
-                >
-                  <i className="material-icons">open_in_new</i>
-                  View Live
-                </RowButton>
-=======
                 {deployment.subdomain &&
                 deployment.status === DeploymentStatus.Created ? (
                   <RowButton
@@ -319,7 +288,6 @@
                     View Live
                   </RowButton>
                 ) : null}
->>>>>>> 7c770b9a
                 <DeploymentCardActionsDropdown
                   options={DeploymentCardActions}
                 />
