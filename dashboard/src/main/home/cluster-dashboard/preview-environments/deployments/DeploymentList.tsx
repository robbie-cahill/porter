import React, { useContext, useEffect, useMemo, useState } from "react";
import { Context } from "shared/Context";
import api from "shared/api";
import styled from "styled-components";
import Loading from "components/Loading";
import _ from "lodash";
import DeploymentCard from "./DeploymentCard";
import { PRDeployment, PullRequest } from "../types";
import { useRouting } from "shared/routing";
import { useHistory, useLocation, useParams } from "react-router";
import { deployments, pull_requests } from "../mocks";
import DynamicLink from "components/DynamicLink";
<<<<<<< HEAD
import DashboardHeader from "../../DashboardHeader";
import RadioFilter from "components/RadioFilter";
import Placeholder from "components/Placeholder";
import Banner from "components/Banner";
import Modal from "main/home/modals/Modal";

import document from "assets/document.svg";
import pullRequestIcon from "assets/pull_request_icon.svg";
import filterOutline from "assets/filter-outline.svg";
import sort from "assets/sort.svg";
import { search } from "shared/search";

const AvailableStatusFilters = ["all", "created", "failed", "not_deployed"];
=======
import { PreviewEnvironmentsHeader } from "../components/PreviewEnvironmentsHeader";
import SearchBar from "components/SearchBar";
import CheckboxRow from "components/form-components/CheckboxRow";
import DocsHelper from "components/DocsHelper";
import EnvironmentSettings from "../environments/EnvironmentSettings";

const AvailableStatusFilters = [
  "all",
  "created",
  "failed",
  "active",
  "inactive",
  "not_deployed",
];
>>>>>>> 7d0cc8e9

type AvailableStatusFiltersType = typeof AvailableStatusFilters[number];

const HARD_CODED_DEPLOYMENTS: PRDeployment[] = [
  {
    id: 1,
    created_at: "2021-03-01T00:00:00.000Z",
    updated_at: "2021-03-01T00:00:00.000Z",
    subdomain: "subdomain",
    status: "created",
    environment_id: 1,
    pull_request_id: 1,
    namespace: "namespace",
    last_workflow_run_url: "",
    gh_installation_id: 1,
    gh_deployment_id: 1,
    gh_pr_name: "gh_pr_name",
    gh_repo_owner: "meehawk",
    gh_repo_name: "meehawk",
    gh_commit_sha: "3659ef050a687da4d04bb870b27058bd9d1957be",
    gh_pr_branch_from: "gh_pr_branch_from",
    gh_pr_branch_into: "gh_pr_branch_into",
  },
  {
    id: 2,
    created_at: "2021-03-01T00:00:00.000Z",
    updated_at: "2021-03-01T00:00:00.000Z",
    subdomain: "subdomain",
    status: "created",
    environment_id: 1,
    pull_request_id: 1,
    namespace: "namespace",
    last_workflow_run_url: "",
    gh_installation_id: 1,
    gh_deployment_id: 1,
    gh_pr_name: "some_awesome_pr",
    gh_repo_owner: "godzilla",
    gh_repo_name: "kong",
    gh_commit_sha: "3659ef050a687da4d04bb870b27058bd9d1957be",
    gh_pr_branch_from: "gh_pr_branch_from",
    gh_pr_branch_into: "gh_pr_branch_into",
  },
];

const DeploymentList = () => {
  const [sortOrder, setSortOrder] = useState("Newest");
  const [isLoading, setIsLoading] = useState(true);
  const [hasError, setHasError] = useState(false);
  const [deploymentList, setDeploymentList] = useState<PRDeployment[]>(
    HARD_CODED_DEPLOYMENTS
  );
  const [pullRequests, setPullRequests] = useState<PullRequest[]>([]);
  const [searchValue, setSearchValue] = useState("");
<<<<<<< HEAD
  const [newCommentsDisabled, setNewCommentsDisabled] = useState(false);
  const [porterYAMLErrors, setPorterYAMLErrors] = useState<string[]>([]);
  const [expandedPorterYAMLErrors, setExpandedPorterYAMLErrors] = useState(
    null
  );
=======
>>>>>>> 7d0cc8e9

  const [
    statusSelectorVal,
    setStatusSelectorVal,
  ] = useState<AvailableStatusFiltersType>("all");

  const { currentProject, currentCluster } = useContext(Context);
  const { getQueryParam, pushQueryParams } = useRouting();
  const location = useLocation();
  const history = useHistory();
  const { environment_id, repo_name, repo_owner } = useParams<{
    environment_id: string;
    repo_name: string;
    repo_owner: string;
  }>();

  const selectedRepo = `${repo_owner}/${repo_name}`;

  const getPRDeploymentList = () => {
    return api.getPRDeploymentList(
      "<token>",
      {
        environment_id: Number(environment_id),
      },
      {
        project_id: currentProject.id,
        cluster_id: currentCluster.id,
      }
    );
    // return mockRequest();
  };

<<<<<<< HEAD
  const getEnvironment = () => {
    return api.getEnvironment(
      "<token>",
      {},
      {
        project_id: currentProject.id,
        cluster_id: currentCluster.id,
        environment_id: Number(environment_id),
      }
    );
  };

  const validatePorterYAML = () => {
    return api.validatePorterYAML(
      "<token>",
      {},
      {
        project_id: currentProject.id,
        cluster_id: currentCluster.id,
        environment_id: Number(environment_id),
      }
    );
  };

=======
>>>>>>> 7d0cc8e9
  useEffect(() => {
    const status_filter = getQueryParam("status_filter");

    if (!AvailableStatusFilters.includes(status_filter)) {
      pushQueryParams({}, ["status_filter"]);
      return;
    }

    if (status_filter !== statusSelectorVal) {
      setStatusSelectorVal(status_filter);
    }
  }, [location.search, history]);

  useEffect(() => {
    pushQueryParams({}, ["status_filter"]);
  }, []);

  useEffect(() => {
    let isSubscribed = true;
    setIsLoading(true);

<<<<<<< HEAD
    Promise.allSettled([
      validatePorterYAML(),
      getPRDeploymentList(),
      getEnvironment(),
    ])
      .then(
        ([
          validatePorterYAMLResponse,
          getDeploymentsResponse,
          getEnvironmentResponse,
        ]) => {
          const deploymentList =
            getDeploymentsResponse.status === "fulfilled"
              ? getDeploymentsResponse.value.data
              : {};
          const environmentList =
            getEnvironmentResponse.status === "fulfilled"
              ? getEnvironmentResponse.value.data
              : {};
          const porterYAMLErrors =
            validatePorterYAMLResponse.status === "fulfilled"
              ? validatePorterYAMLResponse.value.data.errors
              : [];

          if (!isSubscribed) {
            return;
          }

          setPorterYAMLErrors(porterYAMLErrors);
          setDeploymentList(
            deploymentList.deployments || HARD_CODED_DEPLOYMENTS
          );
          setPullRequests(deploymentList.pull_requests || []);

          setNewCommentsDisabled(
            environmentList.new_comments_disabled || false
          );

          setIsLoading(false);
        }
      )
      .catch(() => {
        setDeploymentList(HARD_CODED_DEPLOYMENTS);
      });
=======
    getPRDeploymentList().then(({ data }) => {
      const deploymentList = data;

      if (!isSubscribed) {
        return;
      }

      setDeploymentList(deploymentList.deployments || []);
      setPullRequests(deploymentList.pull_requests || []);

      setIsLoading(false);
    });
>>>>>>> 7d0cc8e9

    return () => {
      isSubscribed = false;
    };
  }, [currentCluster, currentProject]);

  const handleRefresh = async () => {
    setIsLoading(true);
    try {
      const { data } = await getPRDeploymentList();
      setDeploymentList(data.deployments || []);
      setPullRequests(data.pull_requests || []);
    } catch (error) {
      setHasError(true);
      console.error(error);
    }
    setIsLoading(false);
  };

  const handlePreviewEnvironmentManualCreation = (pullRequest: PullRequest) => {
    setPullRequests((prev) => {
      return prev.filter((pr) => {
        return (
          pr.pr_title === pullRequest.pr_title &&
          `${pr.repo_owner}/${pr.repo_name}` ===
            `${pullRequest.repo_owner}/${pullRequest.repo_name}`
        );
      });
    });
    handleRefresh();
  };

  const searchFilter = (value: string | number) => {
    const val = String(value);

    return val.toLowerCase().includes(searchValue.toLowerCase());
  };

  const filteredDeployments = useMemo(() => {
    const filteredDeploymentList = deploymentList.filter(
      (d) => !["deleted", "inactive"].includes(d.status)
    );

    return search<PRDeployment>(filteredDeploymentList, searchValue, {
      isCaseSensitive: false,
      keys: ["gh_pr_name", "gh_repo_name", "gh_repo_owner"],
    });
  }, [statusSelectorVal, deploymentList, searchValue]);

  const filteredPullRequests = useMemo(() => {
    if (statusSelectorVal !== "inactive") {
      return [];
    }

    return pullRequests.filter((pr) => {
      return Object.values(pr).find(searchFilter) !== undefined;
    });
  }, [pullRequests, statusSelectorVal, searchValue]);

  const renderDeploymentList = () => {
    if (isLoading) {
      return (
        <LoadingWrapper>
          <Loading />
        </LoadingWrapper>
      );
    }

    if (!deploymentList.length) {
      return (
        <Placeholder height="calc(100vh - 400px)">
          No preview apps have been found. Open a PR to create a new preview
          app.
        </Placeholder>
      );
    }

    if (!filteredDeployments.length) {
      return (
        <Placeholder height="calc(100vh - 400px)">
          No preview apps have been found with the given filter.
        </Placeholder>
      );
    }

    return (
      <>
        {/* Deprecated -> New Preview Env button */}
        {/* {filteredPullRequests.map((pr) => {
          return (
            <PullRequestCard
              key={pr.pr_title}
              pullRequest={pr}
              onCreation={handlePreviewEnvironmentManualCreation}
            />
          );
        })} */}
        {filteredDeployments.map((d) => {
          return (
            <DeploymentCard
              key={d.id}
              deployment={d}
              onDelete={handleRefresh}
              onReEnable={handleRefresh}
              onReRun={handleRefresh}
            />
          );
        })}
      </>
    );
  };

<<<<<<< HEAD
  const handleToggleCommentStatus = (currentlyDisabled: boolean) => {
    api
      .toggleNewCommentForEnvironment(
        "<token>",
        {
          disable: !currentlyDisabled,
        },
        {
          project_id: currentProject.id,
          cluster_id: currentCluster.id,
          environment_id: Number(environment_id),
        }
      )
      .then(() => {
        setNewCommentsDisabled(!currentlyDisabled);
      });
  };

  useEffect(() => {
    pushQueryParams({ status_filter: statusSelectorVal });
  }, [statusSelectorVal]);

=======
  const handleStatusFilterChange = (value: string) => {
    pushQueryParams({ status_filter: value });
    setStatusSelectorVal(value);
  };

>>>>>>> 7d0cc8e9
  return (
    <>
      {expandedPorterYAMLErrors && (
        <Modal
          onRequestClose={() => setExpandedPorterYAMLErrors(null)}
          height="auto"
        >
          <Message>
            <img src={document} />
            {expandedPorterYAMLErrors}
          </Message>
        </Modal>
      )}
      <BreadcrumbRow>
        <Breadcrumb to="/preview-environments">
          <ArrowIcon src={pullRequestIcon} />
          <Wrap>Preview environments</Wrap>
        </Breadcrumb>
      </BreadcrumbRow>
      <DashboardHeader
        image="https://git-scm.com/images/logos/downloads/Git-Icon-1788C.png"
        title={
          <Flex>
            <StyledLink
              to={`https://github.com/${selectedRepo}`}
              target="_blank"
            >
              {selectedRepo}
            </StyledLink>
            <DynamicLink
              to={`/preview-environments/deployments/${environment_id}/${repo_owner}/${repo_name}/settings`}
            >
              <I className="material-icons">more_vert</I>
            </DynamicLink>
          </Flex>
        }
        description={`Preview environments for the ${selectedRepo} repository.`}
        disableLineBreak
        capitalize={false}
      />
      {porterYAMLErrors.length > 0 ? (
        <Banner type="error">
          Your porter.yaml file has errors. Please fix them before deploying.
          <LinkButton
            onClick={() => {
              let yamlErrors = "";

              porterYAMLErrors.forEach((err) => {
                yamlErrors += "- " + err + "\n";
              });

              setExpandedPorterYAMLErrors(yamlErrors);
            }}
          >
            View details
          </LinkButton>
        </Banner>
      ) : null}
      {/* <Flex>
        <ActionsWrapper>
          <StyledStatusSelector>
            <RefreshButton color={"#7d7d81"} onClick={handleRefresh}>
              <i className="material-icons">refresh</i>
            </RefreshButton>
            <SearchRow>
              <i className="material-icons">search</i>
              <SearchInput
                value={searchValue}
                onChange={(e: any) => {
                  setSearchValue(e.target.value);
                }}
                placeholder="Search"
              />
            </SearchRow>
            <Selector
              activeValue={statusSelectorVal}
              setActiveValue={handleStatusFilterChange}
              options={[
                {
                  value: "active",
                  label: "Active",
                },
                {
                  value: "inactive",
                  label: "Inactive",
                },
              ]}
              dropdownLabel="Status"
              width="150px"
              dropdownWidth="230px"
              closeOverlay={true}
            />
            <EnvironmentSettings environmentId={environment_id} />
          </StyledStatusSelector>
        </ActionsWrapper>
<<<<<<< HEAD
      </Flex> */}
      <FlexRow>
        <Flex>
          <SearchRowWrapper>
            <SearchBarWrapper>
              <i className="material-icons">search</i>
              <SearchInput
                value={searchValue}
                onChange={(e: any) => {
                  setSearchValue(e.target.value);
                }}
                placeholder="Search"
              />
            </SearchBarWrapper>
          </SearchRowWrapper>
          <RadioFilter
            icon={filterOutline}
            selected={statusSelectorVal}
            setSelected={setStatusSelectorVal}
            options={AvailableStatusFilters.map((filter) => ({
              value: filter,
              label: _.startCase(filter),
            }))}
            name="Status"
          />
        </Flex>
        <Flex>
          <RefreshButton color={"#7d7d81"} onClick={handleRefresh}>
            <i className="material-icons">refresh</i>
          </RefreshButton>
          <RadioFilter
            icon={sort}
            selected={sortOrder}
            setSelected={setSortOrder}
            options={[
              { label: "Newest", value: "Newest" },
              { label: "Oldest", value: "Oldest" },
              { label: "Alphabetical", value: "Alphabetical" },
            ]}
            name="Sort"
          />
          <CreatePreviewEnvironmentButton
            // TODO Justin: Implement Preview Environment
            onClick={_.noop}
          >
            <i className="material-icons">add</i> New preview env
          </CreatePreviewEnvironmentButton>
        </Flex>
      </FlexRow>
=======
      </Flex>

>>>>>>> 7d0cc8e9
      <Container>
        <EventsGrid>{renderDeploymentList()}</EventsGrid>
      </Container>
    </>
  );
};

export default DeploymentList;

const mockRequest = () =>
  new Promise((res) => {
    setTimeout(
      () =>
        res({
          data: { deployments: deployments, pull_requests: pull_requests },
        }),
      1000
    );
  });

const LoadingWrapper = styled.div`
  padding-top: 100px;
`;

const I = styled.i`
  font-size: 18px;
  user-select: none;
  margin-left: 15px;
  color: #aaaabb;
  margin-bottom: -3px;
  cursor: pointer;
  width: 30px;
  border-radius: 40px;
  height: 30px;
  display: flex;
  align-items: center;
  justify-content: center;
  :hover {
    background: #26292e;
    border: 1px solid #494b4f;
  }
`;

const StyledLink = styled(DynamicLink)`
  color: white;
  :hover {
    text-decoration: underline;
  }
`;

const LinkButton = styled.a`
  text-decoration: underline;
  margin-left: 7px;
  cursor: pointer;
`;

const Message = styled.div`
  padding: 20px;
  background: #26292e;
  border-radius: 5px;
  line-height: 1.5em;
  border: 1px solid #aaaabb33;
  font-size: 13px;
  display: flex;
  align-items: center;
  > img {
    width: 13px;
    margin-right: 20px;
  }
`;

const BreadcrumbRow = styled.div`
  width: 100%;
  display: flex;
  justify-content: flex-start;
`;

const ArrowIcon = styled.img`
  width: 15px;
  margin-right: 8px;
  opacity: 50%;
`;

const Wrap = styled.div`
  z-index: 999;
`;

const Breadcrumb = styled(DynamicLink)`
  color: #aaaabb88;
  font-size: 13px;
  margin-bottom: 15px;
  display: flex;
  align-items: center;
  margin-top: -10px;
  z-index: 999;
  padding: 5px;
  padding-right: 7px;
  border-radius: 5px;
  cursor: pointer;
  :hover {
    background: #ffffff11;
  }
`;

const Flex = styled.div`
  display: flex;
  align-items: center;
`;

const Div = styled.div`
  margin-bottom: -7px;
`;

const FlexWrap = styled.div`
  display: flex;
  align-items: center;
`;

const BackButton = styled(DynamicLink)`
  cursor: pointer;
  font-size: 24px;
  color: #969fbbaa;
  padding: 3px;
  border-radius: 100px;
  :hover {
    background: #ffffff11;
  }
`;

const Icon = styled.img`
  width: 25px;
  height: 25px;
  margin-right: 6px;
`;

const Title = styled.div`
  font-size: 20px;
  font-weight: 500;
  font-family: "Work Sans", sans-serif;
  margin-left: 10px;
  border-radius: 2px;
  color: #ffffff;
`;

const RefreshButton = styled.button`
  display: flex;
  align-items: center;
  justify-content: center;
  color: ${(props: { color: string }) => props.color};
  cursor: pointer;
  border: none;
  width: 30px;
  height: 30px;
  margin-right: 15px;
  background: none;
  border-radius: 50%;
  margin-left: 10px;
  > i {
    font-size: 20px;
  }
  :hover {
    background-color: rgb(97 98 102 / 44%);
    color: white;
  }
`;

const Container = styled.div`
  margin-top: 33px;
  padding-bottom: 120px;
`;

const EventsGrid = styled.div`
  display: grid;
  grid-row-gap: 20px;
  grid-template-columns: 1;
`;

const StyledStatusSelector = styled.div`
  display: flex;
  align-items: center;
  font-size: 13px;
  :not(:first-child) {
    margin-left: 15px;
  }
`;

const SearchInput = styled.input`
  outline: none;
  border: none;
  font-size: 13px;
  background: none;
  width: 100%;
  color: white;
  height: 100%;
`;

const SearchRow = styled.div`
  display: flex;
  align-items: center;
  height: 30px;
  margin-right: 10px;
  background: #26292e;
  border-radius: 5px;
  border: 1px solid #aaaabb33;
`;

const SearchRowWrapper = styled(SearchRow)`
  border-radius: 5px;
  width: 250px;
`;

const SearchBarWrapper = styled.div`
  display: flex;
  flex: 1;

  > i {
    color: #aaaabb;
    padding-top: 1px;
    margin-left: 8px;
    font-size: 16px;
    margin-right: 8px;
  }
`;

const FlexRow = styled.div`
  display: flex;
  align-items: center;
  justify-content: space-between;
  flex-wrap: wrap;
`;

const CreatePreviewEnvironmentButton = styled.div`
  display: flex;
  flex-direction: row;
  align-items: center;
  margin-left: 10px;
  justify-content: space-between;
  font-size: 13px;
  cursor: pointer;
  font-family: "Work Sans", sans-serif;
  border-radius: 5px;
  font-weight: 500;
  color: white;
  height: 30px;
  padding: 0 8px;
  min-width: 155px;
  padding-right: 13px;
  overflow: hidden;
  white-space: nowrap;
  text-overflow: ellipsis;
  cursor: ${(props: { disabled?: boolean }) =>
    props.disabled ? "not-allowed" : "pointer"};

  background: ${(props: { disabled?: boolean }) =>
    props.disabled ? "#aaaabbee" : "#616FEEcc"};
  :hover {
    background: ${(props: { disabled?: boolean }) =>
      props.disabled ? "" : "#505edddd"};
  }

  > i {
    color: white;
    width: 18px;
    height: 18px;
    font-weight: 600;
    font-size: 12px;
    border-radius: 20px;
    display: flex;
    align-items: center;
    margin-right: 5px;
    justify-content: center;
  }
`;<|MERGE_RESOLUTION|>--- conflicted
+++ resolved
@@ -10,7 +10,6 @@
 import { useHistory, useLocation, useParams } from "react-router";
 import { deployments, pull_requests } from "../mocks";
 import DynamicLink from "components/DynamicLink";
-<<<<<<< HEAD
 import DashboardHeader from "../../DashboardHeader";
 import RadioFilter from "components/RadioFilter";
 import Placeholder from "components/Placeholder";
@@ -24,22 +23,6 @@
 import { search } from "shared/search";
 
 const AvailableStatusFilters = ["all", "created", "failed", "not_deployed"];
-=======
-import { PreviewEnvironmentsHeader } from "../components/PreviewEnvironmentsHeader";
-import SearchBar from "components/SearchBar";
-import CheckboxRow from "components/form-components/CheckboxRow";
-import DocsHelper from "components/DocsHelper";
-import EnvironmentSettings from "../environments/EnvironmentSettings";
-
-const AvailableStatusFilters = [
-  "all",
-  "created",
-  "failed",
-  "active",
-  "inactive",
-  "not_deployed",
-];
->>>>>>> 7d0cc8e9
 
 type AvailableStatusFiltersType = typeof AvailableStatusFilters[number];
 
@@ -93,14 +76,11 @@
   );
   const [pullRequests, setPullRequests] = useState<PullRequest[]>([]);
   const [searchValue, setSearchValue] = useState("");
-<<<<<<< HEAD
   const [newCommentsDisabled, setNewCommentsDisabled] = useState(false);
   const [porterYAMLErrors, setPorterYAMLErrors] = useState<string[]>([]);
   const [expandedPorterYAMLErrors, setExpandedPorterYAMLErrors] = useState(
     null
   );
-=======
->>>>>>> 7d0cc8e9
 
   const [
     statusSelectorVal,
@@ -133,7 +113,6 @@
     // return mockRequest();
   };
 
-<<<<<<< HEAD
   const getEnvironment = () => {
     return api.getEnvironment(
       "<token>",
@@ -158,8 +137,6 @@
     );
   };
 
-=======
->>>>>>> 7d0cc8e9
   useEffect(() => {
     const status_filter = getQueryParam("status_filter");
 
@@ -181,7 +158,6 @@
     let isSubscribed = true;
     setIsLoading(true);
 
-<<<<<<< HEAD
     Promise.allSettled([
       validatePorterYAML(),
       getPRDeploymentList(),
@@ -226,20 +202,6 @@
       .catch(() => {
         setDeploymentList(HARD_CODED_DEPLOYMENTS);
       });
-=======
-    getPRDeploymentList().then(({ data }) => {
-      const deploymentList = data;
-
-      if (!isSubscribed) {
-        return;
-      }
-
-      setDeploymentList(deploymentList.deployments || []);
-      setPullRequests(deploymentList.pull_requests || []);
-
-      setIsLoading(false);
-    });
->>>>>>> 7d0cc8e9
 
     return () => {
       isSubscribed = false;
@@ -352,7 +314,6 @@
     );
   };
 
-<<<<<<< HEAD
   const handleToggleCommentStatus = (currentlyDisabled: boolean) => {
     api
       .toggleNewCommentForEnvironment(
@@ -375,13 +336,6 @@
     pushQueryParams({ status_filter: statusSelectorVal });
   }, [statusSelectorVal]);
 
-=======
-  const handleStatusFilterChange = (value: string) => {
-    pushQueryParams({ status_filter: value });
-    setStatusSelectorVal(value);
-  };
-
->>>>>>> 7d0cc8e9
   return (
     <>
       {expandedPorterYAMLErrors && (
@@ -477,7 +431,6 @@
             <EnvironmentSettings environmentId={environment_id} />
           </StyledStatusSelector>
         </ActionsWrapper>
-<<<<<<< HEAD
       </Flex> */}
       <FlexRow>
         <Flex>
@@ -527,10 +480,6 @@
           </CreatePreviewEnvironmentButton>
         </Flex>
       </FlexRow>
-=======
-      </Flex>
-
->>>>>>> 7d0cc8e9
       <Container>
         <EventsGrid>{renderDeploymentList()}</EventsGrid>
       </Container>
