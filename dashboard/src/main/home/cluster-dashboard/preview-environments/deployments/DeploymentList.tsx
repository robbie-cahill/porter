--- conflicted
+++ resolved
@@ -5,7 +5,7 @@
 import Loading from "components/Loading";
 import _ from "lodash";
 import DeploymentCard from "./DeploymentCard";
-import { PRDeployment, PullRequest } from "../types";
+import { Environment, PRDeployment, PullRequest } from "../types";
 import { useRouting } from "shared/routing";
 import { useHistory, useLocation, useParams } from "react-router";
 import { deployments, pull_requests } from "../mocks";
@@ -14,20 +14,12 @@
 import RadioFilter from "components/RadioFilter";
 import Placeholder from "components/Placeholder";
 import Banner from "components/Banner";
-<<<<<<< HEAD
-import Modal from "main/home/modals/Modal";
-=======
->>>>>>> 7c770b9a
 
 import pullRequestIcon from "assets/pull_request_icon.svg";
 import filterOutline from "assets/filter-outline.svg";
 import sort from "assets/sort.svg";
 import { search } from "shared/search";
 import { getPRDeploymentList, validatePorterYAML } from "../utils";
-<<<<<<< HEAD
-
-const AvailableStatusFilters = ["all", "created", "failed", "not_deployed"];
-=======
 import { PorterYAMLErrors } from "../errors";
 import PorterYAMLErrorsModal from "../components/PorterYAMLErrorsModal";
 
@@ -39,58 +31,14 @@
   "timed_out",
   "updating",
 ];
->>>>>>> 7c770b9a
 
 type AvailableStatusFiltersType = typeof AvailableStatusFilters[number];
-
-const HARD_CODED_DEPLOYMENTS: PRDeployment[] = [
-  {
-    id: 1,
-    created_at: "2021-03-01T00:00:00.000Z",
-    updated_at: "2021-03-01T00:00:00.000Z",
-    subdomain: "subdomain",
-    status: "created",
-    environment_id: 1,
-    pull_request_id: 1,
-    namespace: "namespace",
-    last_workflow_run_url: "",
-    gh_installation_id: 1,
-    gh_deployment_id: 1,
-    gh_pr_name: "gh_pr_name",
-    gh_repo_owner: "meehawk",
-    gh_repo_name: "meehawk",
-    gh_commit_sha: "3659ef050a687da4d04bb870b27058bd9d1957be",
-    gh_pr_branch_from: "gh_pr_branch_from",
-    gh_pr_branch_into: "gh_pr_branch_into",
-  },
-  {
-    id: 2,
-    created_at: "2021-03-01T00:00:00.000Z",
-    updated_at: "2021-03-01T00:00:00.000Z",
-    subdomain: "subdomain",
-    status: "created",
-    environment_id: 1,
-    pull_request_id: 1,
-    namespace: "namespace",
-    last_workflow_run_url: "",
-    gh_installation_id: 1,
-    gh_deployment_id: 1,
-    gh_pr_name: "some_awesome_pr",
-    gh_repo_owner: "godzilla",
-    gh_repo_name: "kong",
-    gh_commit_sha: "3659ef050a687da4d04bb870b27058bd9d1957be",
-    gh_pr_branch_from: "gh_pr_branch_from",
-    gh_pr_branch_into: "gh_pr_branch_into",
-  },
-];
 
 const DeploymentList = () => {
   const [sortOrder, setSortOrder] = useState("Newest");
   const [isLoading, setIsLoading] = useState(true);
   const [hasError, setHasError] = useState(false);
-  const [deploymentList, setDeploymentList] = useState<PRDeployment[]>(
-    HARD_CODED_DEPLOYMENTS
-  );
+  const [deploymentList, setDeploymentList] = useState<PRDeployment[]>([]);
   const [pullRequests, setPullRequests] = useState<PullRequest[]>([]);
   const [searchValue, setSearchValue] = useState("");
   const [newCommentsDisabled, setNewCommentsDisabled] = useState(false);
@@ -188,13 +136,7 @@
           }
 
           setPorterYAMLErrors(porterYAMLErrors);
-<<<<<<< HEAD
-          setDeploymentList(
-            deploymentList.deployments || HARD_CODED_DEPLOYMENTS
-          );
-=======
           setDeploymentList(deploymentList.deployments ?? []);
->>>>>>> 7c770b9a
           setPullRequests(deploymentList.pull_requests || []);
 
           setNewCommentsDisabled(
@@ -204,14 +146,9 @@
           setIsLoading(false);
         }
       )
-<<<<<<< HEAD
-      .catch(() => {
-        setDeploymentList(HARD_CODED_DEPLOYMENTS);
-=======
       .catch((err) => {
         setDeploymentList([]);
         setCurrentError(err);
->>>>>>> 7c770b9a
       });
 
     return () => {
@@ -227,11 +164,7 @@
         clusterID: currentCluster.id,
         environmentID: Number(environment_id),
       });
-<<<<<<< HEAD
-      setDeploymentList(data.deployments || []);
-=======
       setDeploymentList(data.deployments ?? []);
->>>>>>> 7c770b9a
       setPullRequests(data.pull_requests || []);
     } catch (error) {
       setHasError(true);
@@ -247,10 +180,21 @@
   };
 
   const filteredDeployments = useMemo(() => {
-<<<<<<< HEAD
-    const filteredByStatus = deploymentList.filter(
-      (d) => !["deleted", "inactive"].includes(d.status)
-    );
+    const filteredByStatus = deploymentList.filter((d) => {
+      if (["deleted", "inactive"].includes(d.status)) {
+        return false;
+      }
+
+      if (statusSelectorVal === "all") {
+        return true;
+      }
+
+      if (d.status === statusSelectorVal) {
+        return true;
+      }
+
+      return false;
+    });
 
     const filteredBySearch = search<PRDeployment>(
       filteredByStatus,
@@ -261,33 +205,6 @@
       }
     );
 
-=======
-    const filteredByStatus = deploymentList.filter((d) => {
-      if (["deleted", "inactive"].includes(d.status)) {
-        return false;
-      }
-
-      if (statusSelectorVal === "all") {
-        return true;
-      }
-
-      if (d.status === statusSelectorVal) {
-        return true;
-      }
-
-      return false;
-    });
-
-    const filteredBySearch = search<PRDeployment>(
-      filteredByStatus,
-      searchValue,
-      {
-        isCaseSensitive: false,
-        keys: ["gh_pr_name", "gh_repo_name", "gh_repo_owner"],
-      }
-    );
-
->>>>>>> 7c770b9a
     switch (sortOrder) {
       case "Newest":
         return _.sortBy(filteredBySearch, "updated_at").reverse();
@@ -321,13 +238,8 @@
     if (!deploymentList.length) {
       return (
         <Placeholder height="calc(100vh - 400px)">
-<<<<<<< HEAD
-          No preview apps have been found. Open a PR to create a new preview
-          app.
-=======
           No preview developments have been found. Open a PR to create a new
           preview app.
->>>>>>> 7c770b9a
         </Placeholder>
       );
     }
@@ -335,30 +247,13 @@
     if (!filteredDeployments.length) {
       return (
         <Placeholder height="calc(100vh - 400px)">
-<<<<<<< HEAD
-          No preview apps have been found with the given filter.
-=======
           No preview developments have been found with the given filter.
->>>>>>> 7c770b9a
         </Placeholder>
       );
     }
 
     return (
       <>
-<<<<<<< HEAD
-        {/* Deprecated -> New Preview Env button */}
-        {/* {filteredPullRequests.map((pr) => {
-          return (
-            <PullRequestCard
-              key={pr.pr_title}
-              pullRequest={pr}
-              onCreation={handlePreviewEnvironmentManualCreation}
-            />
-          );
-        })} */}
-=======
->>>>>>> 7c770b9a
         {filteredDeployments.map((d: any) => {
           return (
             <DeploymentCard
@@ -374,62 +269,18 @@
     );
   };
 
-<<<<<<< HEAD
-  const handleToggleCommentStatus = (currentlyDisabled: boolean) => {
-    api
-      .toggleNewCommentForEnvironment(
-        "<token>",
-        {
-          disable: !currentlyDisabled,
-        },
-        {
-          project_id: currentProject.id,
-          cluster_id: currentCluster.id,
-          environment_id: Number(environment_id),
-        }
-      )
-      .then(() => {
-        setNewCommentsDisabled(!currentlyDisabled);
-      });
-  };
-=======
   useEffect(() => {
     pushQueryParams({ status_filter: statusSelectorVal });
   }, [statusSelectorVal]);
->>>>>>> 7c770b9a
-
-  useEffect(() => {
-    pushQueryParams({ status_filter: statusSelectorVal });
-  }, [statusSelectorVal]);
 
   return (
     <>
-<<<<<<< HEAD
-      {expandedPorterYAMLErrors.length && (
-        <Modal
-          onRequestClose={() => setExpandedPorterYAMLErrors([])}
-          height="auto"
-        >
-          <Message>
-            {expandedPorterYAMLErrors.map((el) => {
-              return (
-                <div>
-                  {"- "}
-                  {el}
-                </div>
-              );
-            })}
-          </Message>
-        </Modal>
-      )}
-=======
       <PorterYAMLErrorsModal
         errors={expandedPorterYAMLErrors}
         onClose={() => setExpandedPorterYAMLErrors([])}
         repo={selectedRepo}
       />
 
->>>>>>> 7c770b9a
       <BreadcrumbRow>
         <Breadcrumb to="/preview-environments">
           <ArrowIcon src={pullRequestIcon} />
@@ -458,26 +309,6 @@
         capitalize={false}
       />
       {porterYAMLErrors.length > 0 ? (
-<<<<<<< HEAD
-        <Banner type="error">
-          Your porter.yaml file has errors. Please fix them before deploying.
-          <LinkButton
-            onClick={() => {
-              setExpandedPorterYAMLErrors(porterYAMLErrors);
-            }}
-          >
-            View details
-          </LinkButton>
-        </Banner>
-      ) : null}
-      {/* <Flex>
-        <ActionsWrapper>
-          <StyledStatusSelector>
-            <RefreshButton color={"#7d7d81"} onClick={handleRefresh}>
-              <i className="material-icons">refresh</i>
-            </RefreshButton>
-            <SearchRow>
-=======
         <PorterYAMLBannerWrapper>
           <Banner type="warning">
             We found some errors in the porter.yaml file in the default branch.
@@ -495,7 +326,6 @@
         <Flex>
           <SearchRowWrapper>
             <SearchBarWrapper>
->>>>>>> 7c770b9a
               <i className="material-icons">search</i>
               <SearchInput
                 value={searchValue}
@@ -504,44 +334,6 @@
                 }}
                 placeholder="Search"
               />
-<<<<<<< HEAD
-            </SearchRow>
-            <Selector
-              activeValue={statusSelectorVal}
-              setActiveValue={handleStatusFilterChange}
-              options={[
-                {
-                  value: "active",
-                  label: "Active",
-                },
-                {
-                  value: "inactive",
-                  label: "Inactive",
-                },
-              ]}
-              dropdownLabel="Status"
-              width="150px"
-              dropdownWidth="230px"
-              closeOverlay={true}
-            />
-            <EnvironmentSettings environmentId={environment_id} />
-          </StyledStatusSelector>
-        </ActionsWrapper>
-      </Flex> */}
-      <FlexRow>
-        <Flex>
-          <SearchRowWrapper>
-            <SearchBarWrapper>
-              <i className="material-icons">search</i>
-              <SearchInput
-                value={searchValue}
-                onChange={(e: any) => {
-                  setSearchValue(e.target.value);
-                }}
-                placeholder="Search"
-              />
-=======
->>>>>>> 7c770b9a
             </SearchBarWrapper>
           </SearchRowWrapper>
           <RadioFilter
@@ -571,12 +363,9 @@
             name="Sort"
           />
           <CreatePreviewEnvironmentButton
-<<<<<<< HEAD
-=======
             disabled={porterYAMLErrors.some(
               (err) => err === PorterYAMLErrors.FileNotFound
             )}
->>>>>>> 7c770b9a
             to={`/preview-environments/deployments/${environment_id}/${repo_owner}/${repo_name}/create`}
           >
             <i className="material-icons">add</i> New preview deployment
@@ -617,7 +406,6 @@
   width: 30px;
   border-radius: 40px;
   height: 30px;
-<<<<<<< HEAD
   display: flex;
   align-items: center;
   justify-content: center;
@@ -652,6 +440,7 @@
 
 const BreadcrumbRow = styled.div`
   width: 100%;
+  margin-top: 5px;
   display: flex;
   justify-content: flex-start;
 `;
@@ -684,89 +473,10 @@
 `;
 
 const Flex = styled.div`
-=======
->>>>>>> 7c770b9a
   display: flex;
   align-items: center;
-  justify-content: center;
-  :hover {
-    background: #26292e;
-    border: 1px solid #494b4f;
-  }
-`;
-
-const StyledLink = styled(DynamicLink)`
-  color: white;
-  :hover {
-    text-decoration: underline;
-  }
-`;
-
-const LinkButton = styled.a`
-  text-decoration: underline;
-  margin-left: 7px;
-  cursor: pointer;
-`;
-
-const Message = styled.div`
-  padding: 20px;
-  background: #26292e;
-  border-radius: 5px;
-  line-height: 1.5em;
-  border: 1px solid #aaaabb33;
-  font-size: 13px;
-  margin-top: 40px;
-`;
-
-const BreadcrumbRow = styled.div`
-  width: 100%;
-  margin-top: 5px;
-  display: flex;
-  justify-content: flex-start;
-`;
-
-const ArrowIcon = styled.img`
-  width: 15px;
-  margin-right: 8px;
-  opacity: 50%;
-`;
-
-<<<<<<< HEAD
-const Icon = styled.img`
-  width: 25px;
-  height: 25px;
-  margin-right: 6px;
-=======
-const Wrap = styled.div`
-  z-index: 999;
->>>>>>> 7c770b9a
-`;
-
-const Breadcrumb = styled(DynamicLink)`
-  color: #aaaabb88;
-  font-size: 13px;
-  margin-bottom: 15px;
-  display: flex;
-  align-items: center;
-  margin-top: -10px;
-  z-index: 999;
-  padding: 5px;
-  padding-right: 7px;
-  border-radius: 5px;
-  cursor: pointer;
-  :hover {
-    background: #ffffff11;
-  }
-`;
-
-<<<<<<< HEAD
-=======
-const Flex = styled.div`
-  display: flex;
-  align-items: center;
-`;
-
->>>>>>> 7c770b9a
+`;
+
 const RefreshButton = styled.button`
   display: flex;
   align-items: center;
@@ -819,7 +529,6 @@
   border-radius: 5px;
   border: 1px solid #aaaabb33;
 `;
-<<<<<<< HEAD
 
 const SearchRowWrapper = styled(SearchRow)`
   border-radius: 5px;
@@ -876,64 +585,6 @@
       props.disabled ? "" : "#505edddd"};
   }
 
-=======
-
-const SearchRowWrapper = styled(SearchRow)`
-  border-radius: 5px;
-  width: 250px;
-`;
-
-const SearchBarWrapper = styled.div`
-  display: flex;
-  flex: 1;
-
-  > i {
-    color: #aaaabb;
-    padding-top: 1px;
-    margin-left: 8px;
-    font-size: 16px;
-    margin-right: 8px;
-  }
-`;
-
-const FlexRow = styled.div`
-  display: flex;
-  align-items: center;
-  justify-content: space-between;
-  flex-wrap: wrap;
-  gap: 10px;
-`;
-
-const CreatePreviewEnvironmentButton = styled(DynamicLink)`
-  display: flex;
-  flex-direction: row;
-  align-items: center;
-  margin-left: 10px;
-  justify-content: space-between;
-  font-size: 13px;
-  cursor: pointer;
-  font-family: "Work Sans", sans-serif;
-  border-radius: 5px;
-  font-weight: 500;
-  color: white;
-  height: 30px;
-  padding: 0 8px;
-  min-width: 155px;
-  padding-right: 13px;
-  overflow: hidden;
-  white-space: nowrap;
-  text-overflow: ellipsis;
-  cursor: ${(props: { disabled?: boolean }) =>
-    props.disabled ? "not-allowed" : "pointer"};
-
-  background: ${(props: { disabled?: boolean }) =>
-    props.disabled ? "#aaaabbee" : "#616FEEcc"};
-  :hover {
-    background: ${(props: { disabled?: boolean }) =>
-      props.disabled ? "" : "#505edddd"};
-  }
-
->>>>>>> 7c770b9a
   > i {
     color: white;
     width: 18px;
