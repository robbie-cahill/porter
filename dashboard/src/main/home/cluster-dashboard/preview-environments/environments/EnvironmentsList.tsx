--- conflicted
+++ resolved
@@ -118,21 +118,6 @@
     <>
       <PreviewEnvironmentsHeader />
       <Relative>
-<<<<<<< HEAD
-        {isLoading || !buttonIsReady ? (
-          <FloatingPlaceholder>
-            <Loading />
-          </FloatingPlaceholder>
-        ) : null}
-        <ControlRow>
-          <ButtonEnablePREnvironments setIsReady={setButtonIsReady} />
-        </ControlRow>
-
-        {environments.length === 0 ? (
-          <Placeholder>
-            No repositories found with Preview Environments enabled.
-          </Placeholder>
-=======
         <ControlRow>
           <ButtonEnablePREnvironments setIsReady={setButtonIsReady} />
         </ControlRow>
@@ -140,7 +125,6 @@
           <LoadingWrapper>
             <Loading />
           </LoadingWrapper>
->>>>>>> edc1f914
         ) : (
           <>
             {environments.length === 0 ? (
@@ -174,39 +158,8 @@
   padding-top: 100px;
 `;
 
-<<<<<<< HEAD
-const Placeholder = styled.div`
-  padding: 30px;
-  margin-top: 35px;
-  padding-bottom: 40px;
-  font-size: 13px;
-  color: #ffffff44;
-  min-height: 400px;
-  height: 50vh;
-  background: #ffffff11;
-  border-radius: 8px;
-  width: 100%;
-  display: flex;
-  align-items: center;
-  justify-content: center;
-  flex-direction: column;
-
-  > i {
-    font-size: 18px;
-    margin-right: 8px;
-  }
-`;
-
-const FloatingPlaceholder = styled(Placeholder)`
-  position: absolute;
-  width: 100%;
-  height: 100%;
-  margin-top: 0px;
-  z-index: 999;
-=======
 const Relative = styled.div`
   position: relative;
->>>>>>> edc1f914
 `;
 
 const EnvironmentsGrid = styled.div`
