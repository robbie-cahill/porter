--- conflicted
+++ resolved
@@ -75,16 +75,10 @@
     if (prevProps !== this.props) {
 
       // Refresh clusters on project change 
-<<<<<<< HEAD
-      if (this.state.prevProjectId !== this.context.currentProject.id && this.props.currentView !== 'provisioner') {
-        console.log("HERE")
-=======
       if (this.state.prevProjectId !== this.context.currentProject.id) {
->>>>>>> b1304648
         this.updateClusters();
         this.setState({ prevProjectId: this.context.currentProject.id });
       } else if (this.props.forceRefreshClusters === true) {
-        console.log("HERE2")
         this.updateClusters();
         this.props.setRefreshClusters(false);
       }
