import React, { useContext, useEffect, useMemo, useState } from "react";
import styled from "styled-components";

import { InviteType } from "shared/types";
import api from "shared/api";
import { Context } from "shared/Context";

import Loading from "components/Loading";
import InputRow from "components/form-components/InputRow";
import Helper from "components/form-components/Helper";
import Heading from "components/form-components/Heading";
import CopyToClipboard from "components/CopyToClipboard";
import { Column } from "react-table";
import Table from "components/Table";
import RadioSelector from "components/RadioSelector";

type Props = {};

export type Collaborator = {
  id: string;
  user_id: string;
  project_id: string;
  email: string;
  kind: string;
};

const InvitePage: React.FunctionComponent<Props> = ({}) => {
  const {
    currentProject,
    setCurrentModal,
    setCurrentError,
    user,
    usage,
    hasBillingEnabled,
  } = useContext(Context);
  const [isLoading, setIsLoading] = useState(true);
  const [invites, setInvites] = useState<Array<InviteType>>([]);
  const [email, setEmail] = useState("");
  const [role, setRole] = useState("developer");
  const [roleList, setRoleList] = useState([]);
  const [isInvalidEmail, setIsInvalidEmail] = useState(false);
  const [isHTTPS] = useState(() => window.location.protocol === "https:");

  useEffect(() => {
    api
      .getAvailableRoles("<token>", {}, { project_id: currentProject.id })
      .then(({ data }: { data: string[] }) => {
        const availableRoleList = data?.map((role) => ({
          value: role,
          label: capitalizeFirstLetter(role),
        }));
        setRoleList(availableRoleList);
        setRole("developer");
      });

    getData();
  }, [currentProject]);

  const capitalizeFirstLetter = (string: string) => {
    return string.charAt(0).toUpperCase() + string.slice(1);
  };

  const getData = async () => {
    setIsLoading(true);
    let invites = [];
    try {
      const response = await api.getInvites(
        "<token>",
        {},
        {
          id: currentProject.id,
        }
      );
      invites = response.data.filter((i: InviteType) => !i.accepted);
    } catch (err) {
      console.log(err);
    }
    let collaborators: any = [];
    try {
      const response = await api.getCollaborators(
        "<token>",
        {},
        {
          project_id: currentProject.id,
        }
      );
      collaborators = parseCollaboratorsResponse(response.data);
    } catch (err) {
      console.log(err);
    }
    setInvites([...invites, ...collaborators]);
    setIsLoading(false);
  };

  const parseCollaboratorsResponse = (
    collaborators: Array<Collaborator>
  ): Array<InviteType> => {
    return (
      collaborators
        // Parse role id to number
        .map((c) => ({ ...c, id: Number(c.id) }))
        // Sort them so the owner will be first allways
        .sort((curr, prev) => curr.id - prev.id)
        // Remove the owner from list
        .slice(1)
        // Parse the remainings to InviteType
        .map((c) => ({
          email: c.email,
          expired: false,
          id: Number(c.user_id),
          kind: c.kind,
          accepted: true,
          token: "",
        }))
    );
  };

  const createInvite = () => {
    api
      .createInvite("<token>", { email, kind: role }, { id: currentProject.id })
      .then(() => {
        getData();
        setEmail("");
      })
      .catch((err) => {
        if (err.response.data?.error) {
          setCurrentError(err.response.data?.error);
        }

        console.log(err);
      });
  };

  const deleteInvite = (inviteId: number) => {
    api
      .deleteInvite(
        "<token>",
        {},
        {
          id: currentProject.id,
          invId: inviteId,
        }
      )
      .then(getData)
      .catch((err) => console.log(err));
  };

  const replaceInvite = (
    inviteEmail: string,
    inviteId: number,
    kind: string
  ) => {
    api
      .createInvite(
        "<token>",
        { email: inviteEmail, kind },
        { id: currentProject.id }
      )
      .then(() =>
        api.deleteInvite(
          "<token>",
          {},
          {
            id: currentProject.id,
            invId: inviteId,
          }
        )
      )
      .then(getData)
      .catch((err) => {
        if (err.response.data?.error) {
          setCurrentError(err.response.data?.error);
        }

        console.log(err);
      });
  };

  const validateEmail = () => {
    const regex = /^(([^<>()[\]\\.,;:\s@"]+(\.[^<>()[\]\\.,;:\s@"]+)*)|(".+"))@((\[[0-9]{1,3}\.[0-9]{1,3}\.[0-9]{1,3}\.[0-9]{1,3}\])|(([a-zA-Z\-0-9]+\.)+[a-zA-Z]{2,}))$/;
    if (!regex.test(email.toLowerCase())) {
      setIsInvalidEmail(true);
      return;
    }

    setIsInvalidEmail(false);
    createInvite();
  };

  const openEditModal = (user: any) => {
    if (setCurrentModal) {
      setCurrentModal("EditInviteOrCollaboratorModal", {
        user,
        isInvite: user.status !== "accepted",
        refetchCallerData: getData,
      });
    }
  };

  const removeCollaborator = (user_id: number) => {
    try {
      api.removeCollaborator(
        "<token>",
        { user_id },
        { project_id: currentProject.id }
      );
      getData();
    } catch (error) {
      console.log(error);
    }
  };

  const columns = useMemo<
    Column<{
      email: string;
      id: number;
      status: string;
      invite_link: string;
      kind: string;
    }>[]
  >(
    () => [
      {
        Header: "User",
        accessor: "email",
      },
      {
        Header: "Role",
        accessor: "kind",
        Cell: ({ row }) => {
          return <Role>{row.values.kind || "Developer"}</Role>;
        },
      },
      {
        Header: "Status",
        accessor: "status",
        Cell: ({ row }) => {
          return (
            <Status status={row.values.status}>{row.values.status}</Status>
          );
        },
      },
      {
        Header: "",
        accessor: "invite_link",
        Cell: ({ row }) => {
          if (row.values.status === "expired") {
            return (
              <NewLinkButton
                onClick={() =>
                  replaceInvite(
                    row.values.email,
                    row.values.id,
                    row.values.kind
                  )
                }
              >
                <u>Generate a new link</u>
              </NewLinkButton>
            );
          }
          if (row.values.status === "accepted") {
            return "";
          }

          return (
            <>
              <CopyToClipboard as={Url} text={row.values.invite_link}>
                <span>{row.values.invite_link}</span>
                <i className="material-icons-outlined">content_copy</i>
              </CopyToClipboard>
            </>
          );
        },
      },
      {
        id: "edit_action",
        Cell: ({ row }: any) => {
          return <></>;
        },
      },
      {
        id: "remove_invite_action",
        Cell: ({ row }: any) => {
          if (row.values.status === "accepted") {
            return (
              <Flex>
                <SettingsButton
                  invis={row.original.currentUser}
                  onClick={() => openEditModal(row.original)}
                >
                  <i className="material-icons">more_vert</i>
                </SettingsButton>
                <DeleteButton
                  invis={row.original.currentUser}
                  onClick={() => removeCollaborator(row.original.id)}
                >
                  <i className="material-icons">delete</i>
                </DeleteButton>
              </Flex>
            );
          }
          return (
            <Flex>
              <SettingsButton
                invis={row.original.currentUser}
                onClick={() => openEditModal(row.original)}
              >
                <i className="material-icons">more_vert</i>
              </SettingsButton>
              <DeleteButton
                invis={row.original.currentUser}
                onClick={() => deleteInvite(row.original.id)}
              >
                <i className="material-icons">delete</i>
              </DeleteButton>
            </Flex>
          );
        },
      },
    ],
    []
  );

  const data = useMemo(() => {
    const inviteList = [...invites];
    inviteList.sort((a: any, b: any) => (a.email > b.email ? 1 : -1));
    inviteList.sort((a: any, b: any) => (a.accepted > b.accepted ? 1 : -1));
    const buildInviteLink = (token: string) => `
      ${isHTTPS ? "https://" : ""}${window.location.host}/api/projects/${
      currentProject.id
    }/invites/${token}
    `;

    const mappedInviteList = inviteList.map(
      ({ accepted, expired, token, ...rest }) => {
        const currentUser: boolean = user.email === rest.email;
        if (accepted) {
          return {
            status: "accepted",
            invite_link: buildInviteLink(token),
            currentUser,
            ...rest,
          };
        }

        if (!accepted && expired) {
          return {
            status: "expired",
            invite_link: buildInviteLink(token),
            currentUser,
            ...rest,
          };
        }

        return {
          status: "pending",
          invite_link: buildInviteLink(token),
          currentUser,
          ...rest,
        };
      }
    );

    return mappedInviteList || [];
  }, [invites, currentProject?.id, window?.location?.host, isHTTPS, user?.id]);

<<<<<<< HEAD
  const hasSeats = () => {
    if (String(edition) === "dev-ee") {
      return true;
    }
    // If usage limit is 0, the project has unlimited seats. Otherwise, check
    // the usage limit against the current usage.
    if (usage?.limit.users === 0) {
=======
  const hasSeats = useMemo(() => {
    if (!hasBillingEnabled) {
>>>>>>> dcbb1efd
      return true;
    }

    if (usage?.limit.users === 0) {
      // If usage limit is 0, the project has unlimited seats. Otherwise, check
      // the usage limit against the current usage.
      return true;
    }
    return usage?.current.users < usage?.limit.users;
  }, [hasBillingEnabled, usage]);

  if (hasBillingEnabled === null && usage === null) {
    <Loading height={"30%"} />;
  }

  return (
    <>
      <>
        <Heading isAtTop={true}>Share Project</Heading>
        <Helper>Generate a project invite for another user.</Helper>
        <InputRowWrapper>
          <InputRow
            value={email}
            type="text"
            setValue={(newEmail: string) => setEmail(newEmail)}
            width="100%"
            placeholder="ex: mrp@getporter.dev"
          />
        </InputRowWrapper>
        <Helper>Specify a role for this user.</Helper>
        <RoleSelectorWrapper>
          <RadioSelector
            selected={role}
            setSelected={setRole}
            options={roleList}
          />
        </RoleSelectorWrapper>
        <ButtonWrapper>
          <InviteButton disabled={!hasSeats} onClick={() => validateEmail()}>
            Create Invite
          </InviteButton>
          {isInvalidEmail && (
            <Invalid>Invalid email address. Please try again.</Invalid>
          )}
          {!hasSeats && (
            <Invalid>
              You need to upgrade your plan to invite more users to the project
            </Invalid>
          )}
        </ButtonWrapper>
      </>

      <Heading>Invites & Collaborators</Heading>
      <Helper>Manage pending invites and view collaborators.</Helper>
      {isLoading && <Loading height={"30%"} />}
      {data?.length && !isLoading ? (
        <Table
          columns={columns}
          data={data}
          disableHover={true}
          isLoading={false}
          disableGlobalFilter={true}
        />
      ) : (
        !isLoading && (
          <Placeholder>
            This project currently has no invites or collaborators.
          </Placeholder>
        )
      )}
    </>
  );
};

export default InvitePage;

const Flex = styled.div`
  display: flex;
  align-items: center;
  width: 70px;
  float: right;
  justify-content: space-between;
`;

const DeleteButton = styled.div`
  display: flex;
  visibility: ${(props: { invis?: boolean }) =>
    props.invis ? "hidden" : "visible"};
  align-items: center;
  justify-content: center;
  width: 30px;
  float: right;
  height: 30px;
  :hover {
    background: #ffffff11;
    border-radius: 20px;
    cursor: pointer;
  }

  > i {
    font-size: 20px;
    color: #ffffff44;
    border-radius: 20px;
  }
`;

const SettingsButton = styled(DeleteButton)`
  margin-right: -60px;
`;

const Role = styled.div`
  text-transform: capitalize;
  margin-right: 50px;
`;

const RoleSelectorWrapper = styled.div`
  font-size: 14px;
`;

const Placeholder = styled.div`
  width: 100%;
  height: 200px;
  display: flex;
  align-items: center;
  margin-top: 23px;
  justify-content: center;
  background: #ffffff11;
  border-radius: 5px;
  color: #ffffff44;
  font-size: 13px;
`;

const ButtonWrapper = styled.div`
  display: flex;
  align-items: center;
`;

const InputRowWrapper = styled.div`
  width: 40%;
`;

const CopyButton = styled.div`
  visibility: ${(props: { invis?: boolean }) =>
    props.invis ? "hidden" : "visible"};
  color: #ffffff;
  font-weight: 400;
  font-size: 13px;
  margin: 8px 0 8px 12px;
  float: right;
  display: flex;
  justify-content: center;
  align-items: center;
  width: 120px;
  cursor: pointer;
  height: 30px;
  border-radius: 5px;
  border: 1px solid #ffffff20;
  background-color: #ffffff10;
  overflow: hidden;
  transition: all 0.1s ease-out;
  :hover {
    border: 1px solid #ffffff66;
    background-color: #ffffff20;
  }
`;

const NewLinkButton = styled(CopyButton)`
  border: none;
  width: auto;
  float: none;
  display: block;
  margin: unset;
  background-color: transparent;
  :hover {
    border: none;
    background-color: transparent;
  }
`;

const InviteButton = styled.div<{ disabled: boolean }>`
  height: 35px;
  font-size: 13px;
  font-weight: 500;
  font-family: "Work Sans", sans-serif;
  color: white;
  display: flex;
  align-items: center;
  padding: 0 15px;
  margin-top: 13px;
  text-align: left;
  float: left;
  margin-left: 0;
  justify-content: center;
  border: 0;
  border-radius: 5px;
  background: ${(props) => (!props.disabled ? "#616FEEcc" : "#aaaabb")};
  box-shadow: ${(props) =>
    !props.disabled ? "0 2px 5px 0 #00000030" : "none"};
  cursor: ${(props) => (!props.disabled ? "pointer" : "default")};
  user-select: none;
  :focus {
    outline: 0;
  }
  :hover {
    filter: ${(props) => (!props.disabled ? "brightness(120%)" : "")};
  }
  margin-bottom: 10px;
`;

const Url = styled.a`
  max-width: 300px;
  font-size: 13px;
  user-select: text;
  font-weight: 400;
  display: flex;
  align-items: center;
  justify-content: center;
  > i {
    margin-left: 10px;
    font-size: 15px;
  }

  > span {
    overflow: hidden;
    white-space: nowrap;
    text-overflow: ellipsis;
  }

  :hover {
    cursor: pointer;
  }
`;

const Invalid = styled.div`
  color: #f5cb42;
  margin-left: 15px;
  font-size: 13px;
  font-family: "Work Sans", sans-serif;
`;

const Status = styled.div<{ status: "accepted" | "expired" | "pending" }>`
  padding: 5px 10px;
  margin-right: 12px;
  background: ${(props) => {
    if (props.status === "accepted") return "#38a88a";
    if (props.status === "expired") return "#cc3d42";
    if (props.status === "pending") return "#ffffff11";
  }};
  font-size: 13px;
  border-radius: 3px;
  display: flex;
  align-items: center;
  justify-content: center;
  max-height: 25px;
  max-width: 80px;
  text-transform: capitalize;
  font-weight: 400;
  user-select: none;
`;<|MERGE_RESOLUTION|>--- conflicted
+++ resolved
@@ -32,6 +32,7 @@
     user,
     usage,
     hasBillingEnabled,
+    edition,
   } = useContext(Context);
   const [isLoading, setIsLoading] = useState(true);
   const [invites, setInvites] = useState<Array<InviteType>>([]);
@@ -365,18 +366,12 @@
     return mappedInviteList || [];
   }, [invites, currentProject?.id, window?.location?.host, isHTTPS, user?.id]);
 
-<<<<<<< HEAD
-  const hasSeats = () => {
+  const hasSeats = useMemo(() => {
     if (String(edition) === "dev-ee") {
       return true;
     }
-    // If usage limit is 0, the project has unlimited seats. Otherwise, check
-    // the usage limit against the current usage.
-    if (usage?.limit.users === 0) {
-=======
-  const hasSeats = useMemo(() => {
+
     if (!hasBillingEnabled) {
->>>>>>> dcbb1efd
       return true;
     }
 
@@ -386,7 +381,7 @@
       return true;
     }
     return usage?.current.users < usage?.limit.users;
-  }, [hasBillingEnabled, usage]);
+  }, [hasBillingEnabled, usage, edition]);
 
   if (hasBillingEnabled === null && usage === null) {
     <Loading height={"30%"} />;
