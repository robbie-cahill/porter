--- conflicted
+++ resolved
@@ -27,7 +27,7 @@
   roles: string[];
 };
 
-const InvitePage: React.FunctionComponent<Props> = ({ }) => {
+const InvitePage: React.FunctionComponent<Props> = ({}) => {
   const {
     currentProject,
     setCurrentModal,
@@ -52,10 +52,6 @@
       .listRoles("<token>", {}, { project_id: currentProject?.id })
       .then((res) => setRoles(res.data));
 
-    api
-      .listRoles("<token>", {}, { project_id: currentProject?.id })
-      .then((res) => setRoles(res.data));
-
     getData();
   }, [currentProject]);
 
@@ -120,15 +116,11 @@
     api
       .createInvite(
         "<token>",
-<<<<<<< HEAD
-        { email, kind: role, roles: selectedRoles.map((role) => role.id) },
-=======
         {
           email,
           kind: "developer",
           roles: selectedRoles.map((role) => role.id),
         },
->>>>>>> 4bbbb26a
         { id: currentProject.id }
       )
       .then(() => {
@@ -219,13 +211,8 @@
         "<token>",
         {},
         {
-<<<<<<< HEAD
-          project_id: currentProject.id,
-          user_id: user.id
-=======
           project_id,
           user_id,
->>>>>>> 4bbbb26a
         }
       );
       getData();
@@ -366,8 +353,9 @@
     inviteList.sort((a, b) => (a.email > b.email ? 1 : -1));
     inviteList.sort((a, b) => (a.accepted > b.accepted ? 1 : -1));
     const buildInviteLink = (token: string) => `
-      ${isHTTPS ? "https://" : ""}${window.location.host}/api/projects/${currentProject.id
-      }/invites/${token}
+      ${isHTTPS ? "https://" : ""}${window.location.host}/api/projects/${
+      currentProject.id
+    }/invites/${token}
     `;
 
     if (!user) {
