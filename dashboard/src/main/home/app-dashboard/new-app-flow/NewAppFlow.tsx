--- conflicted
+++ resolved
@@ -218,40 +218,6 @@
         }
         : {};
 
-<<<<<<< HEAD
-      // write to the db + deploy
-      await Promise.all([
-        api.createPorterApp(
-          "<token>",
-          {
-            name: formState.applicationName,
-            repo_name: actionConfig.git_repo,
-            git_branch: branch,
-            build_context: folderPath,
-            builder: (buildConfig as any)?.builder,
-            buildpacks: (buildConfig as any)?.buildpacks?.join(",") ?? "",
-            dockerfile: dockerfilePath,
-            image_repo_uri: imageUrl,
-          },
-          {
-            cluster_id: currentCluster.id,
-            project_id: currentProject.id,
-          }
-        ),
-        api.updatePorterStack(
-          "<token>",
-          {
-            stack_name: formState.applicationName,
-            porter_yaml: base64Encoded,
-            ...imageInfo,
-          },
-          {
-            cluster_id: currentCluster.id,
-            project_id: currentProject.id,
-          }
-        ),
-      ]);
-=======
       // write to the db
       await api.createPorterApp(
         "<token>",
@@ -286,7 +252,6 @@
       )
 
       return true;
->>>>>>> 18121e97
     } catch (err) {
       // TODO: better error handling
       console.log(err);
