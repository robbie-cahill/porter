import React, { useEffect, useState, useContext, useMemo } from "react";
import styled from "styled-components";
import _ from "lodash";

import { hardcodedNames, hardcodedIcons } from "shared/hardcodedNameDict";
import { Context } from "shared/Context";
import api from "shared/api";
import { pushFiltered } from "shared/routing";
import web from "assets/web.png";

import Back from "components/porter/Back";
import DashboardHeader from "../../cluster-dashboard/DashboardHeader";
import Link from "components/porter/Link";
import Text from "components/porter/Text";
import Spacer from "components/porter/Spacer";
import Input from "components/porter/Input";
import VerticalSteps from "components/porter/VerticalSteps";
import PorterFormWrapper from "components/porter-form/PorterFormWrapper";
import Placeholder from "components/Placeholder";
import Button from "components/porter/Button";
import { generateSlug } from "random-word-slugs";
import { RouteComponentProps, withRouter } from "react-router";
import Error from "components/porter/Error";
import SourceSelector, { SourceType } from "./SourceSelector";
import SourceSettings from "./SourceSettings"
import Services from "./Services";
import EnvGroupArray, { KeyValueType } from "main/home/cluster-dashboard/env-groups/EnvGroupArray";
import GithubActionModal from "./GithubActionModal";

type Props = RouteComponentProps & {
};


interface FormState {
  applicationName: string;
  selectedSourceType: SourceType | undefined;
  serviceList: any[];
  envVariables: KeyValueType[];
}

const INITIAL_STATE: FormState = {
  applicationName: "",
  selectedSourceType: undefined,
  serviceList: [],
  envVariables: [],
};

const Validators: {
  [key in keyof FormState]: (value: FormState[key]) => boolean;
} = {
  applicationName: (value: string) => value.trim().length > 0,
  selectedSourceType: (value: SourceType | undefined) => value !== undefined,
  serviceList: (value: any[]) => value.length > 0,
  envVariables: (value: KeyValueType[]) => true,
};



const NewAppFlow: React.FC<Props> = ({
  ...props
}) => {
  const { currentCluster, currentProject } = useContext(Context);
  const [isLoading, setIsLoading] = useState<boolean>(true);
  const [currentStep, setCurrentStep] = useState<number>(0);
  const [formState, setFormState] = useState<FormState>(INITIAL_STATE);
  const [showGHAModal, setShowGHAModal] = useState<boolean>(false);

  return (
<<<<<<< HEAD
    <>
=======
    <CenterWrapper>
>>>>>>> fd71f0fb
      <StyledConfigureTemplate>
        <Back to="/apps" />
        <DashboardHeader
          prefix={
            <Icon
              src={web}
            />
          }
          title="Deploy a new application"
          capitalize={false}
          disableLineBreak
        />
        <DarkMatter />
        <VerticalSteps
          currentStep={currentStep}
          steps={[
            <>
              <Text size={16}>Application name</Text>
              <Spacer y={0.5} />
              <Text color="helper">
                Lowercase letters, numbers, and "-" only.
              </Text>
              <Spacer y={0.5} />
              <Input
                placeholder="ex: academic-sophon"
                value={formState.applicationName}
<<<<<<< HEAD
                width="100%"
=======
                width="300px"
>>>>>>> fd71f0fb
                setValue={(e) => {
                  setFormState({ ...formState, applicationName: e })
                  if (Validators.applicationName(e)) {
                    setCurrentStep(Math.max(currentStep, 1));
                  }
                }}
              />
            </>,
            <>
              <Text size={16}>Deployment method</Text>
              <Spacer y={0.5} />
              <Text color="helper">
                Deploy from a Git repository or a Docker registry.
                <a
                  href="https://docs.porter.run/deploying-applications/overview"
                  target="_blank"
                >
                  &nbsp;Learn more.
                </a>
              </Text>
              <Spacer y={0.5} />
              <SourceSelector
                selectedSourceType={formState.selectedSourceType}
                setSourceType={(type) => {
                  setFormState({ ...formState, selectedSourceType: type })
                  if (Validators.selectedSourceType(type)) {
                    setCurrentStep(Math.max(currentStep, 2));
                  }
                }}
              />
              <SourceSettings source={formState.selectedSourceType} />
            </>,
            <>
              <Text size={16}>Services</Text>
              <Spacer y={1} />
              <Services
                setServices={
                  (services: any[]) => {
                    setFormState({ ...formState, serviceList: services })
                    if (Validators.serviceList(services)) {
                      setCurrentStep(Math.max(currentStep, 4));
                    }
                  }}
                services={formState.serviceList}
              />
            </>,
            <>
              <Text size={16}>Environment variables</Text>
              <Spacer y={0.5} />
              <Text color="helper">
                Specify environment variables shared among all services.
              </Text>
              <EnvGroupArray
                values={formState.envVariables}
                setValues={(x: any) => setFormState({ ...formState, envVariables: x })}
                fileUpload={true}
              />
            </>,
            <>
              <Text size={16}>Release command (optional)</Text>
              <Spacer y={0.5} />
              <Text color="helper">
                If specified, this command will be run before every deployment.
              </Text>
              <Spacer y={0.5} />
              <Input
                placeholder="yarn ./scripts/run-migrations.js"
                value={""}
<<<<<<< HEAD
                width="100%"
=======
                width="300px"
>>>>>>> fd71f0fb
                setValue={(e) => { }}
              />
            </>
          ]}
        />
        <Spacer y={1} />
<<<<<<< HEAD
        <Button onClick={() => setShowGHAModal(true)}>
          DEPLYOY
        </Button>
      </StyledConfigureTemplate>
      {showGHAModal && <GithubActionModal closeModal={() => setShowGHAModal(false)} />}
    </>
=======
        <Button onClick={() => ({})}>
          DEPLYOY
        </Button>
      </StyledConfigureTemplate>
    </CenterWrapper>
>>>>>>> fd71f0fb
  );
};

export default withRouter(NewAppFlow);

const CenterWrapper = styled.div`
  width: 100%;
  display: flex;
  flex-direction: column;
  align-items: center;
`;

const DarkMatter = styled.div`
  width: 100%;
  margin-top: -5px;
`;

const Icon = styled.img`
  margin-right: 15px;
  height: 28px;
  animation: floatIn 0.5s;
  animation-fill-mode: forwards;

  @keyframes floatIn {
    from {
      opacity: 0;
      transform: translateY(20px);
    }
    to {
      opacity: 1;
      transform: translateY(0px);
    }
  }
`;

const StyledConfigureTemplate = styled.div`
  height: 100%;
`;


<|MERGE_RESOLUTION|>--- conflicted
+++ resolved
@@ -66,11 +66,7 @@
   const [showGHAModal, setShowGHAModal] = useState<boolean>(false);
 
   return (
-<<<<<<< HEAD
-    <>
-=======
     <CenterWrapper>
->>>>>>> fd71f0fb
       <StyledConfigureTemplate>
         <Back to="/apps" />
         <DashboardHeader
@@ -97,11 +93,7 @@
               <Input
                 placeholder="ex: academic-sophon"
                 value={formState.applicationName}
-<<<<<<< HEAD
                 width="100%"
-=======
-                width="300px"
->>>>>>> fd71f0fb
                 setValue={(e) => {
                   setFormState({ ...formState, applicationName: e })
                   if (Validators.applicationName(e)) {
@@ -170,31 +162,19 @@
               <Input
                 placeholder="yarn ./scripts/run-migrations.js"
                 value={""}
-<<<<<<< HEAD
                 width="100%"
-=======
-                width="300px"
->>>>>>> fd71f0fb
                 setValue={(e) => { }}
               />
             </>
           ]}
         />
         <Spacer y={1} />
-<<<<<<< HEAD
         <Button onClick={() => setShowGHAModal(true)}>
           DEPLYOY
         </Button>
       </StyledConfigureTemplate>
       {showGHAModal && <GithubActionModal closeModal={() => setShowGHAModal(false)} />}
-    </>
-=======
-        <Button onClick={() => ({})}>
-          DEPLYOY
-        </Button>
-      </StyledConfigureTemplate>
     </CenterWrapper>
->>>>>>> fd71f0fb
   );
 };
 
