import React, { useEffect, useState, useContext, useMemo } from "react";
import styled from "styled-components";
import _ from "lodash";
import yaml from "js-yaml";

import { hardcodedNames, hardcodedIcons } from "shared/hardcodedNameDict";
import { Context } from "shared/Context";
import api from "shared/api";
import { pushFiltered } from "shared/routing";
import web from "assets/web.png";

import Back from "components/porter/Back";
import DashboardHeader from "../../cluster-dashboard/DashboardHeader";
import Link from "components/porter/Link";
import Text from "components/porter/Text";
import Spacer from "components/porter/Spacer";
import Input from "components/porter/Input";
import VerticalSteps from "components/porter/VerticalSteps";
import PorterFormWrapper from "components/porter-form/PorterFormWrapper";
import Placeholder from "components/Placeholder";
import Button from "components/porter/Button";
import { generateSlug } from "random-word-slugs";
import { RouteComponentProps, withRouter } from "react-router";
import Error from "components/porter/Error";
import SourceSelector, { SourceType } from "./SourceSelector";
import SourceSettings from "./SourceSettings";
import Services from "./Services";
import EnvGroupArray, {
  KeyValueType,
} from "main/home/cluster-dashboard/env-groups/EnvGroupArray";
import Select from "components/porter/Select";
import GithubActionModal from "./GithubActionModal";
import {
  ActionConfigType,
  FullActionConfigType,
  FullGithubActionConfigType,
  GithubActionConfigType,
} from "shared/types";
import { z } from "zod";
import { AppsSchema, EnvSchema, PorterYamlSchema } from "./schema";
import { Service } from "./serviceTypes";
import { overrideObjectValues } from "./utils";

type Props = RouteComponentProps & {};

const defaultActionConfig: GithubActionConfigType = {
  git_repo: "",
  image_repo_uri: "",
  git_branch: "",
  git_repo_id: 0,
  kind: "github",
};

interface FormState {
  applicationName: string;
  selectedSourceType: SourceType | undefined;
  serviceList: Service[];
  envVariables: KeyValueType[];
  releaseCommand: string;
}

const INITIAL_STATE: FormState = {
  applicationName: "",
  selectedSourceType: undefined,
  serviceList: [],
  envVariables: [],
  releaseCommand: "",
};

const Validators: {
  [key in keyof FormState]: (value: FormState[key]) => boolean;
} = {
  applicationName: (value: string) => value.trim().length > 0,
  selectedSourceType: (value: SourceType | undefined) => value !== undefined,
  serviceList: (value: Service[]) => value.length > 0,
  envVariables: (value: KeyValueType[]) => true,
  releaseCommand: (value: string) => true,
};

const NewAppFlow: React.FC<Props> = ({ ...props }) => {
  const [templateName, setTemplateName] = useState("");

  const [imageUrl, setImageUrl] = useState("");
  const [imageTag, setImageTag] = useState("latest");
  const { currentCluster, currentProject } = useContext(Context);
  const [isLoading, setIsLoading] = useState<boolean>(true);
  const [currentStep, setCurrentStep] = useState<number>(0);
  const [existingStep, setExistingStep] = useState<number>(0);
  const [formState, setFormState] = useState<FormState>(INITIAL_STATE);
  const [actionConfig, setActionConfig] = useState<GithubActionConfigType>({
    ...defaultActionConfig,
  });
  const [branch, setBranch] = useState("");
  const [repoType, setRepoType] = useState("");
  const [dockerfilePath, setDockerfilePath] = useState(null);
  const [procfilePath, setProcfilePath] = useState(null);
  const [folderPath, setFolderPath] = useState(null);
  const [buildConfig, setBuildConfig] = useState();
  const [porterYaml, setPorterYaml] = useState("");
  const [showGHAModal, setShowGHAModal] = useState<boolean>(false);
  const [porterJson, setPorterJson] = useState<
    z.infer<typeof PorterYamlSchema>
  >(null);

  const validatePorterYaml = (yamlString: string) => {
    let parsedYaml;
    try {
      parsedYaml = yaml.load(yamlString);
      const parsedData = PorterYamlSchema.parse(parsedYaml);
      const porterYamlToJson = parsedData as z.infer<typeof PorterYamlSchema>;
      setPorterJson(porterYamlToJson);
      console.log(porterYamlToJson);
      // go through key value pairs and create services from them, if they don't already exist
      const newServices = [];
      const existingServices = formState.serviceList.map((s) => s.name);
      for (const [name, app] of Object.entries(porterYamlToJson.apps)) {
        if (!existingServices.includes(name)) {
          if (app.type) {
            newServices.push(
              Service.default(name, app.type, {
                readOnly: true,
                value: app.run,
              })
            );
          } else if (name.includes("web")) {
            newServices.push(
              Service.default(name, "web", { readOnly: true, value: app.run })
            );
          } else {
            newServices.push(
              Service.default(name, "worker", {
                readOnly: true,
                value: app.run,
              })
            );
          }
        }
      }
      const newServiceList = [...formState.serviceList, ...newServices];
      setFormState({ ...formState, serviceList: newServiceList });
      if (Validators.serviceList(newServiceList)) {
        setCurrentStep(Math.max(currentStep, 4));
      }
    } catch (error) {
      console.log("Error converting porter yaml file to input: " + error);
    }
  };

  // Deploys a Helm chart and writes build settings to the DB
  const isAppNameValid = (name: string) => {
    const regex = /^[a-z0-9-]+$/;
    return regex.test(name);
  };

  const handleAppNameChange = (name: string) => {
    setCurrentStep(currentStep);
    setFormState({ ...formState, applicationName: name });
    if (isAppNameValid(name) && Validators.applicationName(name)) {
      setCurrentStep(Math.max(Math.max(currentStep, 1), existingStep));
    } else {
      setExistingStep(Math.max(currentStep, existingStep));
      setCurrentStep(0);
    }
  };

  const shouldHighlightAppNameInput = () => {
    return (
      formState.applicationName !== "" &&
      !isAppNameValid(formState.applicationName)
    );
  };
  const deployPorterApp = async () => {
    try {
<<<<<<< HEAD
      //Write build settings to the DB
      console.log(buildConfig);
=======
      // Write build settings to the DB
>>>>>>> 6a54c846
      const res = await api.createPorterApp(
        "<token>",
        {
          name: formState.applicationName,
          repo_name: actionConfig.git_repo,
          git_branch: branch,
          build_context: folderPath,
<<<<<<< HEAD
          builder: buildConfig?.builder,
          buildpacks: buildConfig?.buildpacks,
=======
          builder: (buildConfig as any)?.builder,
          buildpacks: (buildConfig as any)?.buildPacks,
>>>>>>> 6a54c846
          dockerfile: dockerfilePath,
        },
        {
          cluster_id: currentCluster.id,
          project_id: currentProject.id,
        }
      );

      const finalPorterYaml = createFinalPorterYaml();
      const yamlString = yaml.dump(finalPorterYaml);
      const base64Encoded = btoa(yamlString);

      //create dummy chart
      await api.updatePorterStack(
        "<token>",
        {
          stack_name: formState.applicationName,
          porter_yaml: base64Encoded,
        },
        {
          cluster_id: currentCluster.id,
          project_id: currentProject.id,
        }
      );
    } catch (err) {
      console.log(err);
    }

    // TODO: update Porter stack
  };

  const combineEnv = (
    dashboardSetVariables: KeyValueType[],
    porterYamlSetVariables: Record<string, string> | undefined
  ): z.infer<typeof EnvSchema> => {
    const env: z.infer<typeof EnvSchema> = {};
    for (const { key, value } of dashboardSetVariables) {
      env[key] = value;
    }
    if (porterYamlSetVariables != null) {
      for (const [key, value] of Object.entries(porterYamlSetVariables)) {
        env[key] = value;
      }
    }
    return env;
  };

  const createApps = (serviceList: Service[]): z.infer<typeof AppsSchema> => {
    const apps: z.infer<typeof AppsSchema> = {};
    for (const service of serviceList) {
      let config = Service.serialize(service);
      if (
        porterJson != null &&
        porterJson.apps[service.name] != null &&
        porterJson.apps[service.name].config != null
      ) {
        config = overrideObjectValues(
          config,
          porterJson.apps[service.name].config
        );
      }
      apps[service.name] = {
        type: service.type,
        run: service.startCommand.value,
        config,
      };
    }

    return apps;
  };

  const createFinalPorterYaml = (): z.infer<typeof PorterYamlSchema> => {
    return {
      version: "v1stack",
      env: combineEnv(formState.envVariables, porterJson.env),
      apps: createApps(formState.serviceList),
    };
  };

  return (
    <CenterWrapper>
      <Div>
        <StyledConfigureTemplate>
          <Back to="/apps" />
          <DashboardHeader
            prefix={<Icon src={web} />}
            title="Deploy a new application"
            capitalize={false}
            disableLineBreak
          />
          <DarkMatter />
          <VerticalSteps
            currentStep={currentStep}
            steps={[
              <>
                <Text size={16}>Application name</Text>
                <Spacer y={0.5} />
                <Text color="helper">
                  Lowercase letters, numbers, and "-" only.
                </Text>
                <Spacer y={0.5}></Spacer>
                <Input
                  placeholder="ex: academic-sophon"
                  value={formState.applicationName}
                  width="300px"
                  error={
                    shouldHighlightAppNameInput() &&
                    'Lowercase letters, numbers, and "-" only.'
                  }
                  setValue={(e) => {
                    handleAppNameChange(e);
                  }}
                />
                {shouldHighlightAppNameInput()}
              </>,
              <>
                <Text size={16}>Deployment method</Text>
                <Spacer y={0.5} />
                <Text color="helper">
                  Deploy from a Git repository or a Docker registry.
                  <a
                    href="https://docs.porter.run/deploying-applications/overview"
                    target="_blank"
                  >
                    &nbsp;Learn more.
                  </a>
                </Text>
                <Spacer y={0.5} />
                <SourceSelector
                  selectedSourceType={formState.selectedSourceType}
                  setSourceType={(type) => {
                    setFormState({ ...formState, selectedSourceType: type });
                  }}
                />
                <SourceSettings
                  source={formState.selectedSourceType}
                  imageUrl={imageUrl}
                  setImageUrl={(x) => {
                    setImageUrl(x);
                    setCurrentStep(Math.max(currentStep, 2));
                  }}
                  imageTag={imageTag}
                  setImageTag={setImageTag}
                  actionConfig={actionConfig}
                  setActionConfig={setActionConfig}
                  branch={branch}
                  setBranch={setBranch}
                  dockerfilePath={dockerfilePath}
                  setDockerfilePath={setDockerfilePath}
                  folderPath={folderPath}
                  setFolderPath={setFolderPath}
                  procfilePath={procfilePath}
                  setProcfilePath={setProcfilePath}
                  setBuildConfig={setBuildConfig}
                  porterYaml={porterYaml}
                  setPorterYaml={(newYaml: string) => {
                    validatePorterYaml(newYaml);
                  }}
                />
              </>,
              <>
                <Text size={16}>Application services</Text>
                <Spacer y={0.5} />
                {porterJson &&
                  porterJson.apps &&
                  Object.keys(porterJson.apps).length > 0 && (
                    <AppearingDiv>
                      <Text size={16} color={"green"}>
                        Auto-detected {Object.keys(porterJson.apps).length}{" "}
                        services from porter.yaml!
                      </Text>
                      <Spacer y={1} />
                    </AppearingDiv>
                  )}
                <Services
                  setServices={(services: any[]) => {
                    setFormState({ ...formState, serviceList: services });
                    if (Validators.serviceList(services)) {
                      setCurrentStep(Math.max(currentStep, 4));
                    }
                  }}
                  services={formState.serviceList}
                />
              </>,
              <>
                <Text size={16}>Environment variables (optional)</Text>
                <Spacer y={0.5} />
                <Text color="helper">
                  Specify environment variables shared among all services.
                </Text>
                <EnvGroupArray
                  values={formState.envVariables}
                  setValues={(x: any) => {
                    setFormState({ ...formState, envVariables: x });
                  }}
                  fileUpload={true}
                />
              </>,
              /*
              <>
                <Text size={16}>Release command (optional)</Text>
                <Spacer y={0.5} />
                <Text color="helper">
                  If specified, this command will be run before every
                  deployment.
                </Text>
                <Spacer y={0.5} />
                <Input
                  placeholder="yarn ./scripts/run-migrations.js"
                  value={formState.releaseCommand}
                  width="300px"
                  setValue={(e) => {
                    setFormState({ ...formState, releaseCommand: e });
                    if (Validators.releaseCommand(e)) {
                      setCurrentStep(Math.max(currentStep, 6));
                    }
                  }}
                />
              </>,
              */
              <Button
                onClick={() => {
                  if (imageUrl) {
                    deployPorterApp();
                  } else {
                    setShowGHAModal(true);
                  }
                }}
              >
                Deploy app
              </Button>,
            ]}
          />
          <Spacer y={3} />
        </StyledConfigureTemplate>
      </Div>
      {showGHAModal && (
        <GithubActionModal
          closeModal={() => setShowGHAModal(false)}
          githubAppInstallationID={actionConfig.git_repo_id}
          githubRepoOwner={actionConfig.git_repo.split("/")[0]}
          githubRepoName={actionConfig.git_repo.split("/")[1]}
          branch={branch}
          stackName={formState.applicationName}
          projectId={currentProject.id}
          clusterId={currentCluster.id}
          deployPorterApp={deployPorterApp}
        />
      )}
    </CenterWrapper>
  );
};

export default withRouter(NewAppFlow);

const Div = styled.div`
  width: 100%;
  max-width: 900px;
`;

const CenterWrapper = styled.div`
  width: 100%;
  display: flex;
  flex-direction: column;
  align-items: center;
`;

const DarkMatter = styled.div`
  width: 100%;
  margin-top: -5px;
`;

const Icon = styled.img`
  margin-right: 15px;
  height: 28px;
  animation: floatIn 0.5s;
  animation-fill-mode: forwards;

  @keyframes floatIn {
    from {
      opacity: 0;
      transform: translateY(20px);
    }
    to {
      opacity: 1;
      transform: translateY(0px);
    }
  }
`;

const AppearingDiv = styled.div`
  animation: floatIn 0.5s;
  animation-fill-mode: forwards;
  @keyframes floatIn {
    from {
      opacity: 0;
      transform: translateY(20px);
    }
    to {
      opacity: 1;
      transform: translateY(0px);
    }
  }
`;

const StyledConfigureTemplate = styled.div`
  height: 100%;
`;<|MERGE_RESOLUTION|>--- conflicted
+++ resolved
@@ -171,12 +171,7 @@
   };
   const deployPorterApp = async () => {
     try {
-<<<<<<< HEAD
-      //Write build settings to the DB
-      console.log(buildConfig);
-=======
       // Write build settings to the DB
->>>>>>> 6a54c846
       const res = await api.createPorterApp(
         "<token>",
         {
@@ -184,13 +179,8 @@
           repo_name: actionConfig.git_repo,
           git_branch: branch,
           build_context: folderPath,
-<<<<<<< HEAD
-          builder: buildConfig?.builder,
-          buildpacks: buildConfig?.buildpacks,
-=======
           builder: (buildConfig as any)?.builder,
-          buildpacks: (buildConfig as any)?.buildPacks,
->>>>>>> 6a54c846
+          buildpacks: (buildConfig as any)?.buildpacks,
           dockerfile: dockerfilePath,
         },
         {
