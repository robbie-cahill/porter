import Input from "components/porter/Input";
import React, { useEffect, useRef } from "react";
import Text from "components/porter/Text";
import Spacer from "components/porter/Spacer";
import TabSelector from "components/TabSelector";
import Checkbox from "components/porter/Checkbox";
import { WebService } from "./serviceTypes";
import AnimateHeight, { Height } from "react-animate-height";
import styled from "styled-components";
<<<<<<< HEAD
=======
import ExpandableSection from "components/porter/ExpandableSection";
>>>>>>> 768a1841

interface Props {
  service: WebService;
  editService: (service: WebService) => void;
<<<<<<< HEAD
  setHeight: (height: Height) => void;
=======
  setHeight: (height: h) => void;
>>>>>>> 768a1841
  hasFooter?: boolean;
}

const WebTabs: React.FC<Props> = ({
  service,
  editService,
  setHeight,
  hasFooter,
}) => {
  const [currentTab, setCurrentTab] = React.useState<string>("main");
<<<<<<< HEAD
  const [showSettingsLive, setShowSettingsLive] = React.useState<boolean>(
    false
  );
  const [showSettingsStart, setShowSettingsStart] = React.useState<boolean>(
    false
  );
  const [showSettingsReady, setShowSettingsReady] = React.useState<boolean>(
    false
  );
  const containerRef = useRef<HTMLDivElement>(null);
  useEffect(() => {
    calculateContainerHeight();
  }, [currentTab]);
  const calculateContainerHeight = () => {
    const containerHeight = containerRef.current?.offsetHeight;
    const add = hasFooter ? 0 : 55;
    setHeight(containerHeight + add);
  };
=======

>>>>>>> 768a1841
  const renderMain = () => {
    return (
      <>
        <Spacer y={1} />
        <Input
          label="Start command"
          // TODO: uncomment the below once we have docs on what /cnb/lifecycle/launcher is
          // label={
          //   <>
          //     <span>Start command</span>
          //     {!service.startCommand.readOnly && service.startCommand.value.includes("/cnb/lifecycle/launcher") &&
          //       <a
          //         href="https://docs.porter.run/deploying-applications/https-and-domains/custom-domains"
          //         target="_blank"
          //       >
          //         &nbsp;(?)
          //       </a>
          //     }
          //   </>}
          placeholder="ex: sh start.sh"
          value={service.startCommand.value}
          width="300px"
          disabled={service.startCommand.readOnly}
          setValue={(e) => {
            editService({
              ...service,
              startCommand: { readOnly: false, value: e },
            });
          }}
          disabledTooltip={"You may only edit this field in your porter.yaml."}
        />
        <Spacer y={1} />
        <Input
          label="Container port"
          placeholder="ex: 80"
          value={service.port.value}
          disabled={service.port.readOnly}
          width="300px"
          setValue={(e) => {
            editService({ ...service, port: { readOnly: false, value: e } });
          }}
          disabledTooltip={"You may only edit this field in your porter.yaml."}
        />
        <Spacer y={1} />
        <Checkbox
          checked={service.ingress.enabled.value}
          disabled={service.ingress.enabled.readOnly}
          toggleChecked={() => {
            editService({
              ...service,
              ingress: {
                ...service.ingress,
                enabled: {
                  readOnly: false,
                  value: !service.ingress.enabled.value,
                },
              },
            });
          }}
          disabledTooltip={"You may only edit this field in your porter.yaml."}
        >
          <Text color="helper">Generate a Porter URL for external traffic</Text>
        </Checkbox>
      </>
    );
  };

  const renderResources = () => {
    return (
      <>
        <Spacer y={1} />
        <Input
          label="CPUs (Millicores)"
          placeholder="ex: 500"
          value={service.cpu.value}
          disabled={service.cpu.readOnly}
          width="300px"
          setValue={(e) => {
            editService({ ...service, cpu: { readOnly: false, value: e } });
          }}
          disabledTooltip={"You may only edit this field in your porter.yaml."}
        />
        <Spacer y={1} />
        <Input
          label="RAM (MB)"
          placeholder="ex: 1"
          value={service.ram.value}
          disabled={service.ram.readOnly}
          width="300px"
          setValue={(e) => {
            editService({ ...service, ram: { readOnly: false, value: e } });
          }}
          disabledTooltip={"You may only edit this field in your porter.yaml."}
        />
        <Spacer y={1} />
        <Input
          label="Replicas"
          placeholder="ex: 1"
          value={service.replicas.value}
          disabled={
            service.replicas.readOnly || service.autoscaling.enabled.value
          }
          width="300px"
          setValue={(e) => {
            editService({
              ...service,
              replicas: { readOnly: false, value: e },
            });
          }}
          disabledTooltip={
            service.replicas.readOnly
              ? "You may only edit this field in your porter.yaml."
              : "Disable autoscaling to specify replicas."
          }
        />
        <Spacer y={1} />
        <Checkbox
          checked={service.autoscaling.enabled.value}
          toggleChecked={() => {
            editService({
              ...service,
              autoscaling: {
                ...service.autoscaling,
                enabled: {
                  readOnly: false,
                  value: !service.autoscaling.enabled.value,
                },
              },
            });
          }}
          disabled={service.autoscaling.enabled.readOnly}
          disabledTooltip={"You may only edit this field in your porter.yaml."}
        >
          <Text color="helper">Enable autoscaling (overrides replicas)</Text>
        </Checkbox>
        <Spacer y={1} />
        <Input
          label="Min replicas"
          placeholder="ex: 1"
          value={service.autoscaling.minReplicas.value}
          disabled={
            service.autoscaling.minReplicas.readOnly ||
            !service.autoscaling.enabled.value
          }
          width="300px"
          setValue={(e) => {
            editService({
              ...service,
              autoscaling: {
                ...service.autoscaling,
                minReplicas: { readOnly: false, value: e },
              },
            });
          }}
          disabledTooltip={
            service.autoscaling.minReplicas.readOnly
              ? "You may only edit this field in your porter.yaml."
              : "Enable autoscaling to specify min replicas."
          }
        />
        <Spacer y={1} />
        <Input
          label="Max replicas"
          placeholder="ex: 10"
          value={service.autoscaling.maxReplicas.value}
          disabled={
            service.autoscaling.maxReplicas.readOnly ||
            !service.autoscaling.enabled.value
          }
          width="300px"
          setValue={(e) => {
            editService({
              ...service,
              autoscaling: {
                ...service.autoscaling,
                maxReplicas: { readOnly: false, value: e },
              },
            });
          }}
          disabledTooltip={
            service.autoscaling.maxReplicas.readOnly
              ? "You may only edit this field in your porter.yaml."
              : "Enable autoscaling to specify max replicas."
          }
        />
        <Spacer y={1} />
        <Input
          label="Target CPU utilization (%)"
          placeholder="ex: 50"
          value={service.autoscaling.targetCPUUtilizationPercentage.value}
          disabled={
            service.autoscaling.targetCPUUtilizationPercentage.readOnly ||
            !service.autoscaling.enabled.value
          }
          width="300px"
          setValue={(e) => {
            editService({
              ...service,
              autoscaling: {
                ...service.autoscaling,
                targetCPUUtilizationPercentage: { readOnly: false, value: e },
              },
            });
          }}
          disabledTooltip={
            service.autoscaling.targetCPUUtilizationPercentage.readOnly
              ? "You may only edit this field in your porter.yaml."
              : "Enable autoscaling to specify target CPU utilization."
          }
        />
        <Spacer y={1} />
        <Input
          label="Target RAM utilization (%)"
          placeholder="ex: 50"
          value={service.autoscaling.targetMemoryUtilizationPercentage.value}
          disabled={
            service.autoscaling.targetMemoryUtilizationPercentage.readOnly ||
            !service.autoscaling.enabled.value
          }
          width="300px"
          setValue={(e) => {
            editService({
              ...service,
              autoscaling: {
                ...service.autoscaling,
                targetMemoryUtilizationPercentage: {
                  readOnly: false,
                  value: e,
                },
              },
            });
          }}
          disabledTooltip={
            service.autoscaling.targetMemoryUtilizationPercentage.readOnly
              ? "You may only edit this field in your porter.yaml."
              : "Enable autoscaling to specify target RAM utilization."
          }
        />
      </>
    );
  };

  const renderHealth = () => {
    return (
      <>
        <Spacer y={1} />
        <>
<<<<<<< HEAD
          <StyledAdvancedBuildSettings
            showSettings={showSettingsLive}
            isCurrent={true}
            onClick={() => {
              setShowSettingsLive(!showSettingsLive);
            }}
          >
            <AdvancedBuildTitle>
              <i className="material-icons dropdown">arrow_drop_down</i>
              Configure Liveness Probe Settings
            </AdvancedBuildTitle>
          </StyledAdvancedBuildSettings>
          <PaddingContainer>
            <AnimateHeight
              height={showSettingsLive ? "auto" : 0}
              duration={1000}
            >
              <Spacer y={0.5} />
              <Checkbox
                checked={service.health.livenessProbe?.enabled.value}
                toggleChecked={() => {
=======
          <Text size={16}> Configure Liveness Probe settings</Text>

          <PaddingContainer>
            <Spacer y={1} />
            <Checkbox
              checked={service.health.livenessProbe?.enabled.value}
              toggleChecked={() => {
                editService({
                  ...service,
                  health: {
                    ...service.health,
                    livenessProbe: {
                      ...service.health.livenessProbe,
                      enabled: {
                        readOnly: false,
                        value: !service.health.livenessProbe?.enabled.value,
                      },
                    },
                  },
                });
              }}
            >
              <Text color="helper">Enable Liveness Probe</Text>
            </Checkbox>
            <Spacer y={1} />

            <>
              <Input
                label="Liveness Check Endpoint "
                placeholder="ex: 80"
                value={service.health.livenessProbe.path.value}
                disabled={service.health.livenessProbe.path.readOnly}
                width="300px"
                setValue={(e) => {
>>>>>>> 768a1841
                  editService({
                    ...service,
                    health: {
                      ...service.health,
                      livenessProbe: {
                        ...service.health.livenessProbe,
<<<<<<< HEAD
                        enabled: {
                          readOnly: false,
                          value: !service.health.livenessProbe?.enabled.value,
                        },
                      },
                    },
                  });
                }}
              >
                <Text color="helper">Enable Liveness Probe</Text>
              </Checkbox>
              <Spacer y={0.5} />

              <>
                <Input
                  label="Liveness Check Endpoint "
                  placeholder="ex: 80"
                  value={service.health.livenessProbe.path.value}
                  disabled={service.health.livenessProbe.path.readOnly}
                  width="300px"
                  setValue={(e) => {
                    editService({
                      ...service,
                      health: {
                        ...service.health,
                        livenessProbe: {
                          ...service.health.livenessProbe,
                          path: {
                            readOnly: false,
                            value: e,
                          },
                        },
                      },
                    });
                  }}
                  disabledTooltip={
                    "You may only edit this field in your porter.yaml."
                  }
                />
                <Spacer y={0.5} />
                <Input
                  label="Failure Threshold"
                  placeholder="ex: 80"
                  value={service.health.livenessProbe.failureThreshold.value}
                  disabled={
                    service.health.livenessProbe.failureThreshold.readOnly
                  }
                  width="300px"
                  setValue={(e) => {
                    editService({
                      ...service,
                      health: {
                        ...service.health,
                        livenessProbe: {
                          ...service.health.livenessProbe,
                          failureThreshold: {
                            readOnly: false,
                            value: e,
                          },
                        },
                      },
                    });
                  }}
                  disabledTooltip={
                    "You may only edit this field in your porter.yaml."
                  }
                />
                <Spacer y={0.5} />
                <Input
                  label="Retry Interval"
                  placeholder="ex: 80"
                  value={service.health.livenessProbe.periodSeconds.value}
                  disabled={service.health.livenessProbe.periodSeconds.readOnly}
                  width="300px"
                  setValue={(e) => {
                    editService({
                      ...service,
                      health: {
                        ...service.health,
                        livenessProbe: {
                          ...service.health.livenessProbe,
                          periodSeconds: {
                            readOnly: false,
                            value: e,
                          },
                        },
                      },
                    });
                  }}
                  disabledTooltip={
                    "You may only edit this field in your porter.yaml."
                  }
                />
              </>
            </AnimateHeight>
=======
                        path: {
                          readOnly: false,
                          value: e,
                        },
                      },
                    },
                  });
                }}
                disabledTooltip={
                  "You may only edit this field in your porter.yaml."
                }
              />
              <Spacer y={1} />
              <Input
                label="Failure Threshold"
                placeholder="ex: 80"
                value={service.health.livenessProbe.failureThreshold.value}
                disabled={
                  service.health.livenessProbe.failureThreshold.readOnly
                }
                width="300px"
                setValue={(e) => {
                  editService({
                    ...service,
                    health: {
                      ...service.health,
                      livenessProbe: {
                        ...service.health.livenessProbe,
                        failureThreshold: {
                          readOnly: false,
                          value: e,
                        },
                      },
                    },
                  });
                }}
                disabledTooltip={
                  "You may only edit this field in your porter.yaml."
                }
              />
              <Spacer y={1} />
              <Input
                label="Retry Interval"
                placeholder="ex: 80"
                value={service.health.livenessProbe.periodSeconds.value}
                disabled={service.health.livenessProbe.periodSeconds.readOnly}
                width="300px"
                setValue={(e) => {
                  editService({
                    ...service,
                    health: {
                      ...service.health,
                      livenessProbe: {
                        ...service.health.livenessProbe,
                        periodSeconds: {
                          readOnly: false,
                          value: e,
                        },
                      },
                    },
                  });
                }}
                disabledTooltip={
                  "You may only edit this field in your porter.yaml."
                }
              />
            </>
>>>>>>> 768a1841
          </PaddingContainer>
        </>
        <Spacer y={1} />
        <>
<<<<<<< HEAD
          <StyledAdvancedBuildSettings
            showSettings={showSettingsStart}
            isCurrent={true}
            onClick={() => {
              setShowSettingsStart(!showSettingsStart);
            }}
          >
            <AdvancedBuildTitle>
              <i className="material-icons dropdown">arrow_drop_down</i>
              Configure Start Up Probe Settings
            </AdvancedBuildTitle>
          </StyledAdvancedBuildSettings>
          <PaddingContainer>
            <AnimateHeight
              height={showSettingsStart ? "auto" : 0}
              duration={1000}
            >
              <Spacer y={0.5} />
              <Checkbox
                checked={service.health.startupProbe?.enabled.value}
                toggleChecked={() => {
=======
          <Text size={16}> Configure Start Up Probe settings</Text>

          <PaddingContainer>
            <Spacer y={1} />
            <Checkbox
              checked={service.health.startupProbe?.enabled.value}
              toggleChecked={() => {
                editService({
                  ...service,
                  health: {
                    ...service.health,
                    startupProbe: {
                      ...service.health.startupProbe,
                      enabled: {
                        readOnly: false,
                        value: !service.health.startupProbe?.enabled.value,
                      },
                    },
                  },
                });
              }}
              //disabled={service.autoscaling.enabled.readOnly}
              //disabledTooltip={"You may only edit this field in your porter.yaml."}
            >
              <Text color="helper">Enable Start Up Probe</Text>
            </Checkbox>
            <Spacer y={1} />

            <>
              <Input
                label="Start Up Check Endpoint "
                placeholder="ex: 80"
                value={service.health.startupProbe.path.value}
                disabled={service.health.startupProbe.path.readOnly}
                width="300px"
                setValue={(e) => {
>>>>>>> 768a1841
                  editService({
                    ...service,
                    health: {
                      ...service.health,
                      startupProbe: {
                        ...service.health.startupProbe,
<<<<<<< HEAD
                        enabled: {
                          readOnly: false,
                          value: !service.health.startupProbe?.enabled.value,
                        },
                      },
                    },
                  });
                }}
                //disabled={service.autoscaling.enabled.readOnly}
                //disabledTooltip={"You may only edit this field in your porter.yaml."}
              >
                <Text color="helper">Enable Start Up Probe</Text>
              </Checkbox>
              <Spacer y={0.5} />

              <>
                <Input
                  label="Start Up Check Endpoint "
                  placeholder="ex: 80"
                  value={service.health.startupProbe.path.value}
                  disabled={service.health.startupProbe.path.readOnly}
                  width="300px"
                  setValue={(e) => {
                    editService({
                      ...service,
                      health: {
                        ...service.health,
                        startupProbe: {
                          ...service.health.startupProbe,
                          path: {
                            readOnly: false,
                            value: e,
                          },
                        },
                      },
                    });
                  }}
                  disabledTooltip={
                    "You may only edit this field in your porter.yaml."
                  }
                />
                <Spacer y={0.5} />

                <Input
                  label="Failure Threshold"
                  placeholder="ex: 80"
                  value={service.health.startupProbe.failureThreshold.value}
                  disabled={
                    service.health.startupProbe.failureThreshold.readOnly
                  }
                  width="300px"
                  setValue={(e) => {
                    editService({
                      ...service,
                      health: {
                        ...service.health,
                        startupProbe: {
                          ...service.health.startupProbe,
                          failureThreshold: {
                            readOnly: false,
                            value: e,
                          },
                        },
                      },
                    });
                  }}
                  disabledTooltip={
                    "You may only edit this field in your porter.yaml."
                  }
                />
                <Spacer y={0.5} />
                <Input
                  label="Retry Interval"
                  placeholder="ex: 80"
                  value={service.health.startupProbe.periodSeconds.value}
                  disabled={service.health.startupProbe.periodSeconds.readOnly}
                  width="300px"
                  setValue={(e) => {
                    editService({
                      ...service,
                      health: {
                        ...service.health,
                        startupProbe: {
                          ...service.health.startupProbe,
                          periodSeconds: {
                            readOnly: false,
                            value: e,
                          },
                        },
                      },
                    });
                  }}
                  disabledTooltip={
                    "You may only edit this field in your porter.yaml."
                  }
                />
              </>
            </AnimateHeight>
=======
                        path: {
                          readOnly: false,
                          value: e,
                        },
                      },
                    },
                  });
                }}
                disabledTooltip={
                  "You may only edit this field in your porter.yaml."
                }
              />
              <Spacer y={1} />

              <Input
                label="Failure Threshold"
                placeholder="ex: 80"
                value={service.health.startupProbe.failureThreshold.value}
                disabled={service.health.startupProbe.failureThreshold.readOnly}
                width="300px"
                setValue={(e) => {
                  editService({
                    ...service,
                    health: {
                      ...service.health,
                      startupProbe: {
                        ...service.health.startupProbe,
                        failureThreshold: {
                          readOnly: false,
                          value: e,
                        },
                      },
                    },
                  });
                }}
                disabledTooltip={
                  "You may only edit this field in your porter.yaml."
                }
              />
              <Spacer y={1} />
              <Input
                label="Retry Interval"
                placeholder="ex: 80"
                value={service.health.startupProbe.periodSeconds.value}
                disabled={service.health.startupProbe.periodSeconds.readOnly}
                width="300px"
                setValue={(e) => {
                  editService({
                    ...service,
                    health: {
                      ...service.health,
                      startupProbe: {
                        ...service.health.startupProbe,
                        periodSeconds: {
                          readOnly: false,
                          value: e,
                        },
                      },
                    },
                  });
                }}
                disabledTooltip={
                  "You may only edit this field in your porter.yaml."
                }
              />
            </>
>>>>>>> 768a1841
          </PaddingContainer>
        </>
        <Spacer y={1} />
        <>
<<<<<<< HEAD
          <StyledAdvancedBuildSettings
            showSettings={showSettingsReady}
            isCurrent={true}
            onClick={() => {
              setShowSettingsReady(!showSettingsReady);
            }}
          >
            <AdvancedBuildTitle>
              <i className="material-icons dropdown">arrow_drop_down</i>
              Configure Readiness Probe settings
            </AdvancedBuildTitle>
          </StyledAdvancedBuildSettings>
          <PaddingContainer>
            <AnimateHeight
              height={showSettingsReady ? "auto" : 0}
              duration={1000}
            >
              <Spacer y={0.5} />
              <Checkbox
                checked={service.health.readinessProbe?.enabled.value}
                toggleChecked={() => {
=======
          <Text size={16}> Configure Readiness Probe settings</Text>
          <PaddingContainer>
            <Spacer y={1} />
            <Checkbox
              checked={service.health.readinessProbe?.enabled.value}
              toggleChecked={() => {
                editService({
                  ...service,
                  health: {
                    ...service.health,
                    readinessProbe: {
                      ...service.health.readinessProbe,
                      enabled: {
                        readOnly: false,
                        value: !service.health.readinessProbe?.enabled.value,
                      },
                    },
                  },
                });
              }}
              //disabled={service.autoscaling.enabled.readOnly}
              //disabledTooltip={"You may only edit this field in your porter.yaml."}
            >
              <Text color="helper">Enable Readiness Probe</Text>
            </Checkbox>
            <Spacer y={1} />

            <>
              <Input
                label="Readiness Check Endpoint "
                placeholder="ex: 80"
                value={service.health.readinessProbe.path.value}
                disabled={service.health.readinessProbe.path.readOnly}
                width="300px"
                setValue={(e) => {
>>>>>>> 768a1841
                  editService({
                    ...service,
                    health: {
                      ...service.health,
                      readinessProbe: {
                        ...service.health.readinessProbe,
<<<<<<< HEAD
                        enabled: {
                          readOnly: false,
                          value: !service.health.readinessProbe?.enabled.value,
                        },
                      },
                    },
                  });
                }}
                //disabled={service.autoscaling.enabled.readOnly}
                //disabledTooltip={"You may only edit this field in your porter.yaml."}
              >
                <Text color="helper">Enable Readiness Probe</Text>
              </Checkbox>
              <Spacer y={0.5} />

              <>
                <Input
                  label="Readiness Check Endpoint "
                  placeholder="ex: 80"
                  value={service.health.readinessProbe.path.value}
                  disabled={service.health.readinessProbe.path.readOnly}
                  width="300px"
                  setValue={(e) => {
                    editService({
                      ...service,
                      health: {
                        ...service.health,
                        readinessProbe: {
                          ...service.health.readinessProbe,
                          path: {
                            readOnly: false,
                            value: e,
                          },
                        },
                      },
                    });
                  }}
                  disabledTooltip={
                    "You may only edit this field in your porter.yaml."
                  }
                />
                <Spacer y={0.5} />

                <Input
                  label="Failure Threshold"
                  placeholder="ex: 80"
                  value={service.health.readinessProbe.failureThreshold.value}
                  disabled={
                    service.health.readinessProbe.failureThreshold.readOnly
                  }
                  width="300px"
                  setValue={(e) => {
                    editService({
                      ...service,
                      health: {
                        ...service.health,
                        readinessProbe: {
                          ...service.health.readinessProbe,
                          failureThreshold: {
                            readOnly: false,
                            value: e,
                          },
                        },
                      },
                    });
                  }}
                  disabledTooltip={
                    "You may only edit this field in your porter.yaml."
                  }
                />
                <Spacer y={0.5} />

                <Input
                  label="Initial Delay Threshold"
                  placeholder="ex: 80"
                  value={
                    service.health.readinessProbe.initialDelaySeconds.value
                  }
                  disabled={
                    service.health.readinessProbe.initialDelaySeconds.readOnly
                  }
                  width="300px"
                  setValue={(e) => {
                    editService({
                      ...service,
                      health: {
                        ...service.health,
                        readinessProbe: {
                          ...service.health.readinessProbe,
                          initialDelaySeconds: {
                            readOnly: false,
                            value: e,
                          },
                        },
                      },
                    });
                  }}
                  disabledTooltip={
                    "You may only edit this field in your porter.yaml."
                  }
                />
              </>
            </AnimateHeight>
=======
                        path: {
                          readOnly: false,
                          value: e,
                        },
                      },
                    },
                  });
                }}
                disabledTooltip={
                  "You may only edit this field in your porter.yaml."
                }
              />
              <Spacer y={0.5} />

              <Input
                label="Failure Threshold"
                placeholder="ex: 80"
                value={service.health.readinessProbe.failureThreshold.value}
                disabled={
                  service.health.readinessProbe.failureThreshold.readOnly
                }
                width="300px"
                setValue={(e) => {
                  editService({
                    ...service,
                    health: {
                      ...service.health,
                      readinessProbe: {
                        ...service.health.readinessProbe,
                        failureThreshold: {
                          readOnly: false,
                          value: e,
                        },
                      },
                    },
                  });
                }}
                disabledTooltip={
                  "You may only edit this field in your porter.yaml."
                }
              />
              <Spacer y={0.5} />

              <Input
                label="Initial Delay Threshold"
                placeholder="ex: 80"
                value={service.health.readinessProbe.initialDelaySeconds.value}
                disabled={
                  service.health.readinessProbe.initialDelaySeconds.readOnly
                }
                width="300px"
                setValue={(e) => {
                  editService({
                    ...service,
                    health: {
                      ...service.health,
                      readinessProbe: {
                        ...service.health.readinessProbe,
                        initialDelaySeconds: {
                          readOnly: false,
                          value: e,
                        },
                      },
                    },
                  });
                }}
                disabledTooltip={
                  "You may only edit this field in your porter.yaml."
                }
              />
            </>
>>>>>>> 768a1841
          </PaddingContainer>
        </>
      </>
    );
  };

  const renderAdvanced = () => {
    return (
      <>
<<<<<<< HEAD
        <ScrollableDiv>
          <>
            <Spacer y={1} />
            <Input
              label={
                <>
                  <span>Custom domain</span>
                  <a
                    href="https://docs.porter.run/deploying-applications/https-and-domains/custom-domains"
                    target="_blank"
                  >
                    &nbsp;(?)
                  </a>
                </>
              }
              placeholder="ex: my-app.my-domain.com"
              value={service.ingress.hosts.value}
              disabled={service.ingress.hosts.readOnly}
              width="300px"
              setValue={(e) => {
                editService({
                  ...service,
                  ingress: {
                    ...service.ingress,
                    hosts: { readOnly: false, value: e },
                  },
                });
              }}
              disabledTooltip={
                "You may only edit this field in your porter.yaml."
              }
            />
            {renderHealth()}
          </>
        </ScrollableDiv>
=======
        <>
          <Spacer y={1} />
          <Input
            label={
              <>
                <span>Custom domain</span>
                <a
                  href="https://docs.porter.run/deploying-applications/https-and-domains/custom-domains"
                  target="_blank"
                >
                  &nbsp;(?)
                </a>
              </>
            }
            placeholder="ex: my-app.my-domain.com"
            value={service.ingress.hosts.value}
            disabled={service.ingress.hosts.readOnly}
            width="300px"
            setValue={(e) => {
              editService({
                ...service,
                ingress: {
                  ...service.ingress,
                  hosts: { readOnly: false, value: e },
                },
              });
            }}
            disabledTooltip={
              "You may only edit this field in your porter.yaml."
            }
          />
          {renderHealth()}
        </>
>>>>>>> 768a1841
      </>
    );
  };
  return (
    <>
<<<<<<< HEAD
      <div
        ref={containerRef}
        style={{ paddingBottom: currentTab == "advanced" ? "100px" : "50px" }}
      >
=======
      <>
>>>>>>> 768a1841
        <TabSelector
          options={[
            { label: "Main", value: "main" },
            { label: "Resources", value: "resources" },
            { label: "Advanced", value: "advanced" },
          ]}
          currentTab={currentTab}
<<<<<<< HEAD
          setCurrentTab={(value: string) => setCurrentTab(value)}
=======
          setCurrentTab={(value: string) => {
            if (value === "main") {
              setHeight(288);
            } else if (value === "resources") {
              setHeight(713);
            } else if (value === "advanced") {
              setHeight(1179);
            }
            setCurrentTab(value);
          }}
>>>>>>> 768a1841
        />
        {currentTab === "main" && renderMain()}
        {currentTab === "resources" && renderResources()}
        {currentTab === "advanced" && renderAdvanced()}
<<<<<<< HEAD
      </div>
=======
      </>
>>>>>>> 768a1841
    </>
  );
};

export default WebTabs;

<<<<<<< HEAD
const StyledAdvancedBuildSettings = styled.div`
  color: ${({ showSettings }) => (showSettings ? "white" : "#aaaabb")};
  background: ${({ theme }) => theme.fg};
  border: 1px solid #494b4f;
  ${({ disabled }) =>
    !disabled &&
    `
    :hover {
      border: 1px solid #7a7b80;
      color: white;
    }
  `}
  display: flex;
  justify-content: space-between;
  align-items: center;
  margin-top: 15px;
  border-radius: 5px;
  height: 40px;
  font-size: 13px;
  width: 100%;
  padding-left: 10px;
  cursor: pointer;
  border-bottom-left-radius: ${({ showSettings }) => showSettings && "0px"};
  border-bottom-right-radius: ${({ showSettings }) => showSettings && "0px"};

  .dropdown {
    margin-right: 8px;
    font-size: 20px;
    cursor: pointer;
    border-radius: 20px;
    transform: ${(props: { showSettings: boolean; isCurrent: boolean }) =>
      props.showSettings ? "" : "rotate(-90deg)"};
  }
`;
const AdvancedBuildTitle = styled.div`
  display: flex;
  align-items: center;
`;
=======
>>>>>>> 768a1841
const ScrollableDiv = styled.div`
  overflow-y: auto;
  padding: 0 25px;
  width: calc(100% + 50px);
  margin-left: -25px;
  max-height: 400px;
`;
const Footer = styled.div`
  position: relative;
  width: calc(100% + 50px);
  margin-left: -25px;
  padding: 0 25px;
  background: ${({ theme }) => theme.fg};
  margin-bottom: -30px;
  padding-bottom: 30px;
`;

const Shade = styled.div`
  position: absolute;

  top: -15px;
  left: 0;
  height: 50px;
  width: 100%;
  background: linear-gradient(to bottom, #00000000, ${({ theme }) => theme.fg});
`;
const StyledAnimateHeight = styled(AnimateHeight)`
  & > * {
    padding-left: 5px;
  }
`;
const PaddingContainer = styled.div`
  padding-left: 15px;
`;<|MERGE_RESOLUTION|>--- conflicted
+++ resolved
@@ -7,19 +7,12 @@
 import { WebService } from "./serviceTypes";
 import AnimateHeight, { Height } from "react-animate-height";
 import styled from "styled-components";
-<<<<<<< HEAD
-=======
 import ExpandableSection from "components/porter/ExpandableSection";
->>>>>>> 768a1841
 
 interface Props {
   service: WebService;
   editService: (service: WebService) => void;
-<<<<<<< HEAD
-  setHeight: (height: Height) => void;
-=======
   setHeight: (height: h) => void;
->>>>>>> 768a1841
   hasFooter?: boolean;
 }
 
@@ -30,28 +23,6 @@
   hasFooter,
 }) => {
   const [currentTab, setCurrentTab] = React.useState<string>("main");
-<<<<<<< HEAD
-  const [showSettingsLive, setShowSettingsLive] = React.useState<boolean>(
-    false
-  );
-  const [showSettingsStart, setShowSettingsStart] = React.useState<boolean>(
-    false
-  );
-  const [showSettingsReady, setShowSettingsReady] = React.useState<boolean>(
-    false
-  );
-  const containerRef = useRef<HTMLDivElement>(null);
-  useEffect(() => {
-    calculateContainerHeight();
-  }, [currentTab]);
-  const calculateContainerHeight = () => {
-    const containerHeight = containerRef.current?.offsetHeight;
-    const add = hasFooter ? 0 : 55;
-    setHeight(containerHeight + add);
-  };
-=======
-
->>>>>>> 768a1841
   const renderMain = () => {
     return (
       <>
@@ -299,29 +270,6 @@
       <>
         <Spacer y={1} />
         <>
-<<<<<<< HEAD
-          <StyledAdvancedBuildSettings
-            showSettings={showSettingsLive}
-            isCurrent={true}
-            onClick={() => {
-              setShowSettingsLive(!showSettingsLive);
-            }}
-          >
-            <AdvancedBuildTitle>
-              <i className="material-icons dropdown">arrow_drop_down</i>
-              Configure Liveness Probe Settings
-            </AdvancedBuildTitle>
-          </StyledAdvancedBuildSettings>
-          <PaddingContainer>
-            <AnimateHeight
-              height={showSettingsLive ? "auto" : 0}
-              duration={1000}
-            >
-              <Spacer y={0.5} />
-              <Checkbox
-                checked={service.health.livenessProbe?.enabled.value}
-                toggleChecked={() => {
-=======
           <Text size={16}> Configure Liveness Probe settings</Text>
 
           <PaddingContainer>
@@ -356,110 +304,12 @@
                 disabled={service.health.livenessProbe.path.readOnly}
                 width="300px"
                 setValue={(e) => {
->>>>>>> 768a1841
                   editService({
                     ...service,
                     health: {
                       ...service.health,
                       livenessProbe: {
                         ...service.health.livenessProbe,
-<<<<<<< HEAD
-                        enabled: {
-                          readOnly: false,
-                          value: !service.health.livenessProbe?.enabled.value,
-                        },
-                      },
-                    },
-                  });
-                }}
-              >
-                <Text color="helper">Enable Liveness Probe</Text>
-              </Checkbox>
-              <Spacer y={0.5} />
-
-              <>
-                <Input
-                  label="Liveness Check Endpoint "
-                  placeholder="ex: 80"
-                  value={service.health.livenessProbe.path.value}
-                  disabled={service.health.livenessProbe.path.readOnly}
-                  width="300px"
-                  setValue={(e) => {
-                    editService({
-                      ...service,
-                      health: {
-                        ...service.health,
-                        livenessProbe: {
-                          ...service.health.livenessProbe,
-                          path: {
-                            readOnly: false,
-                            value: e,
-                          },
-                        },
-                      },
-                    });
-                  }}
-                  disabledTooltip={
-                    "You may only edit this field in your porter.yaml."
-                  }
-                />
-                <Spacer y={0.5} />
-                <Input
-                  label="Failure Threshold"
-                  placeholder="ex: 80"
-                  value={service.health.livenessProbe.failureThreshold.value}
-                  disabled={
-                    service.health.livenessProbe.failureThreshold.readOnly
-                  }
-                  width="300px"
-                  setValue={(e) => {
-                    editService({
-                      ...service,
-                      health: {
-                        ...service.health,
-                        livenessProbe: {
-                          ...service.health.livenessProbe,
-                          failureThreshold: {
-                            readOnly: false,
-                            value: e,
-                          },
-                        },
-                      },
-                    });
-                  }}
-                  disabledTooltip={
-                    "You may only edit this field in your porter.yaml."
-                  }
-                />
-                <Spacer y={0.5} />
-                <Input
-                  label="Retry Interval"
-                  placeholder="ex: 80"
-                  value={service.health.livenessProbe.periodSeconds.value}
-                  disabled={service.health.livenessProbe.periodSeconds.readOnly}
-                  width="300px"
-                  setValue={(e) => {
-                    editService({
-                      ...service,
-                      health: {
-                        ...service.health,
-                        livenessProbe: {
-                          ...service.health.livenessProbe,
-                          periodSeconds: {
-                            readOnly: false,
-                            value: e,
-                          },
-                        },
-                      },
-                    });
-                  }}
-                  disabledTooltip={
-                    "You may only edit this field in your porter.yaml."
-                  }
-                />
-              </>
-            </AnimateHeight>
-=======
                         path: {
                           readOnly: false,
                           value: e,
@@ -527,34 +377,10 @@
                 }
               />
             </>
->>>>>>> 768a1841
           </PaddingContainer>
         </>
         <Spacer y={1} />
         <>
-<<<<<<< HEAD
-          <StyledAdvancedBuildSettings
-            showSettings={showSettingsStart}
-            isCurrent={true}
-            onClick={() => {
-              setShowSettingsStart(!showSettingsStart);
-            }}
-          >
-            <AdvancedBuildTitle>
-              <i className="material-icons dropdown">arrow_drop_down</i>
-              Configure Start Up Probe Settings
-            </AdvancedBuildTitle>
-          </StyledAdvancedBuildSettings>
-          <PaddingContainer>
-            <AnimateHeight
-              height={showSettingsStart ? "auto" : 0}
-              duration={1000}
-            >
-              <Spacer y={0.5} />
-              <Checkbox
-                checked={service.health.startupProbe?.enabled.value}
-                toggleChecked={() => {
-=======
           <Text size={16}> Configure Start Up Probe settings</Text>
 
           <PaddingContainer>
@@ -591,113 +417,12 @@
                 disabled={service.health.startupProbe.path.readOnly}
                 width="300px"
                 setValue={(e) => {
->>>>>>> 768a1841
                   editService({
                     ...service,
                     health: {
                       ...service.health,
                       startupProbe: {
                         ...service.health.startupProbe,
-<<<<<<< HEAD
-                        enabled: {
-                          readOnly: false,
-                          value: !service.health.startupProbe?.enabled.value,
-                        },
-                      },
-                    },
-                  });
-                }}
-                //disabled={service.autoscaling.enabled.readOnly}
-                //disabledTooltip={"You may only edit this field in your porter.yaml."}
-              >
-                <Text color="helper">Enable Start Up Probe</Text>
-              </Checkbox>
-              <Spacer y={0.5} />
-
-              <>
-                <Input
-                  label="Start Up Check Endpoint "
-                  placeholder="ex: 80"
-                  value={service.health.startupProbe.path.value}
-                  disabled={service.health.startupProbe.path.readOnly}
-                  width="300px"
-                  setValue={(e) => {
-                    editService({
-                      ...service,
-                      health: {
-                        ...service.health,
-                        startupProbe: {
-                          ...service.health.startupProbe,
-                          path: {
-                            readOnly: false,
-                            value: e,
-                          },
-                        },
-                      },
-                    });
-                  }}
-                  disabledTooltip={
-                    "You may only edit this field in your porter.yaml."
-                  }
-                />
-                <Spacer y={0.5} />
-
-                <Input
-                  label="Failure Threshold"
-                  placeholder="ex: 80"
-                  value={service.health.startupProbe.failureThreshold.value}
-                  disabled={
-                    service.health.startupProbe.failureThreshold.readOnly
-                  }
-                  width="300px"
-                  setValue={(e) => {
-                    editService({
-                      ...service,
-                      health: {
-                        ...service.health,
-                        startupProbe: {
-                          ...service.health.startupProbe,
-                          failureThreshold: {
-                            readOnly: false,
-                            value: e,
-                          },
-                        },
-                      },
-                    });
-                  }}
-                  disabledTooltip={
-                    "You may only edit this field in your porter.yaml."
-                  }
-                />
-                <Spacer y={0.5} />
-                <Input
-                  label="Retry Interval"
-                  placeholder="ex: 80"
-                  value={service.health.startupProbe.periodSeconds.value}
-                  disabled={service.health.startupProbe.periodSeconds.readOnly}
-                  width="300px"
-                  setValue={(e) => {
-                    editService({
-                      ...service,
-                      health: {
-                        ...service.health,
-                        startupProbe: {
-                          ...service.health.startupProbe,
-                          periodSeconds: {
-                            readOnly: false,
-                            value: e,
-                          },
-                        },
-                      },
-                    });
-                  }}
-                  disabledTooltip={
-                    "You may only edit this field in your porter.yaml."
-                  }
-                />
-              </>
-            </AnimateHeight>
-=======
                         path: {
                           readOnly: false,
                           value: e,
@@ -764,34 +489,10 @@
                 }
               />
             </>
->>>>>>> 768a1841
           </PaddingContainer>
         </>
         <Spacer y={1} />
         <>
-<<<<<<< HEAD
-          <StyledAdvancedBuildSettings
-            showSettings={showSettingsReady}
-            isCurrent={true}
-            onClick={() => {
-              setShowSettingsReady(!showSettingsReady);
-            }}
-          >
-            <AdvancedBuildTitle>
-              <i className="material-icons dropdown">arrow_drop_down</i>
-              Configure Readiness Probe settings
-            </AdvancedBuildTitle>
-          </StyledAdvancedBuildSettings>
-          <PaddingContainer>
-            <AnimateHeight
-              height={showSettingsReady ? "auto" : 0}
-              duration={1000}
-            >
-              <Spacer y={0.5} />
-              <Checkbox
-                checked={service.health.readinessProbe?.enabled.value}
-                toggleChecked={() => {
-=======
           <Text size={16}> Configure Readiness Probe settings</Text>
           <PaddingContainer>
             <Spacer y={1} />
@@ -827,118 +528,12 @@
                 disabled={service.health.readinessProbe.path.readOnly}
                 width="300px"
                 setValue={(e) => {
->>>>>>> 768a1841
                   editService({
                     ...service,
                     health: {
                       ...service.health,
                       readinessProbe: {
                         ...service.health.readinessProbe,
-<<<<<<< HEAD
-                        enabled: {
-                          readOnly: false,
-                          value: !service.health.readinessProbe?.enabled.value,
-                        },
-                      },
-                    },
-                  });
-                }}
-                //disabled={service.autoscaling.enabled.readOnly}
-                //disabledTooltip={"You may only edit this field in your porter.yaml."}
-              >
-                <Text color="helper">Enable Readiness Probe</Text>
-              </Checkbox>
-              <Spacer y={0.5} />
-
-              <>
-                <Input
-                  label="Readiness Check Endpoint "
-                  placeholder="ex: 80"
-                  value={service.health.readinessProbe.path.value}
-                  disabled={service.health.readinessProbe.path.readOnly}
-                  width="300px"
-                  setValue={(e) => {
-                    editService({
-                      ...service,
-                      health: {
-                        ...service.health,
-                        readinessProbe: {
-                          ...service.health.readinessProbe,
-                          path: {
-                            readOnly: false,
-                            value: e,
-                          },
-                        },
-                      },
-                    });
-                  }}
-                  disabledTooltip={
-                    "You may only edit this field in your porter.yaml."
-                  }
-                />
-                <Spacer y={0.5} />
-
-                <Input
-                  label="Failure Threshold"
-                  placeholder="ex: 80"
-                  value={service.health.readinessProbe.failureThreshold.value}
-                  disabled={
-                    service.health.readinessProbe.failureThreshold.readOnly
-                  }
-                  width="300px"
-                  setValue={(e) => {
-                    editService({
-                      ...service,
-                      health: {
-                        ...service.health,
-                        readinessProbe: {
-                          ...service.health.readinessProbe,
-                          failureThreshold: {
-                            readOnly: false,
-                            value: e,
-                          },
-                        },
-                      },
-                    });
-                  }}
-                  disabledTooltip={
-                    "You may only edit this field in your porter.yaml."
-                  }
-                />
-                <Spacer y={0.5} />
-
-                <Input
-                  label="Initial Delay Threshold"
-                  placeholder="ex: 80"
-                  value={
-                    service.health.readinessProbe.initialDelaySeconds.value
-                  }
-                  disabled={
-                    service.health.readinessProbe.initialDelaySeconds.readOnly
-                  }
-                  width="300px"
-                  setValue={(e) => {
-                    editService({
-                      ...service,
-                      health: {
-                        ...service.health,
-                        readinessProbe: {
-                          ...service.health.readinessProbe,
-                          initialDelaySeconds: {
-                            readOnly: false,
-                            value: e,
-                          },
-                        },
-                      },
-                    });
-                  }}
-                  disabledTooltip={
-                    "You may only edit this field in your porter.yaml."
-                  }
-                />
-              </>
-            </AnimateHeight>
-=======
                         path: {
                           readOnly: false,
                           value: e,
@@ -1010,7 +605,6 @@
                 }
               />
             </>
->>>>>>> 768a1841
           </PaddingContainer>
         </>
       </>
@@ -1020,43 +614,6 @@
   const renderAdvanced = () => {
     return (
       <>
-<<<<<<< HEAD
-        <ScrollableDiv>
-          <>
-            <Spacer y={1} />
-            <Input
-              label={
-                <>
-                  <span>Custom domain</span>
-                  <a
-                    href="https://docs.porter.run/deploying-applications/https-and-domains/custom-domains"
-                    target="_blank"
-                  >
-                    &nbsp;(?)
-                  </a>
-                </>
-              }
-              placeholder="ex: my-app.my-domain.com"
-              value={service.ingress.hosts.value}
-              disabled={service.ingress.hosts.readOnly}
-              width="300px"
-              setValue={(e) => {
-                editService({
-                  ...service,
-                  ingress: {
-                    ...service.ingress,
-                    hosts: { readOnly: false, value: e },
-                  },
-                });
-              }}
-              disabledTooltip={
-                "You may only edit this field in your porter.yaml."
-              }
-            />
-            {renderHealth()}
-          </>
-        </ScrollableDiv>
-=======
         <>
           <Spacer y={1} />
           <Input
@@ -1090,20 +647,12 @@
           />
           {renderHealth()}
         </>
->>>>>>> 768a1841
       </>
     );
   };
   return (
     <>
-<<<<<<< HEAD
-      <div
-        ref={containerRef}
-        style={{ paddingBottom: currentTab == "advanced" ? "100px" : "50px" }}
-      >
-=======
       <>
->>>>>>> 768a1841
         <TabSelector
           options={[
             { label: "Main", value: "main" },
@@ -1111,9 +660,6 @@
             { label: "Advanced", value: "advanced" },
           ]}
           currentTab={currentTab}
-<<<<<<< HEAD
-          setCurrentTab={(value: string) => setCurrentTab(value)}
-=======
           setCurrentTab={(value: string) => {
             if (value === "main") {
               setHeight(288);
@@ -1124,63 +670,17 @@
             }
             setCurrentTab(value);
           }}
->>>>>>> 768a1841
         />
         {currentTab === "main" && renderMain()}
         {currentTab === "resources" && renderResources()}
         {currentTab === "advanced" && renderAdvanced()}
-<<<<<<< HEAD
-      </div>
-=======
       </>
->>>>>>> 768a1841
     </>
   );
 };
 
 export default WebTabs;
 
-<<<<<<< HEAD
-const StyledAdvancedBuildSettings = styled.div`
-  color: ${({ showSettings }) => (showSettings ? "white" : "#aaaabb")};
-  background: ${({ theme }) => theme.fg};
-  border: 1px solid #494b4f;
-  ${({ disabled }) =>
-    !disabled &&
-    `
-    :hover {
-      border: 1px solid #7a7b80;
-      color: white;
-    }
-  `}
-  display: flex;
-  justify-content: space-between;
-  align-items: center;
-  margin-top: 15px;
-  border-radius: 5px;
-  height: 40px;
-  font-size: 13px;
-  width: 100%;
-  padding-left: 10px;
-  cursor: pointer;
-  border-bottom-left-radius: ${({ showSettings }) => showSettings && "0px"};
-  border-bottom-right-radius: ${({ showSettings }) => showSettings && "0px"};
-
-  .dropdown {
-    margin-right: 8px;
-    font-size: 20px;
-    cursor: pointer;
-    border-radius: 20px;
-    transform: ${(props: { showSettings: boolean; isCurrent: boolean }) =>
-      props.showSettings ? "" : "rotate(-90deg)"};
-  }
-`;
-const AdvancedBuildTitle = styled.div`
-  display: flex;
-  align-items: center;
-`;
-=======
->>>>>>> 768a1841
 const ScrollableDiv = styled.div`
   overflow-y: auto;
   padding: 0 25px;
