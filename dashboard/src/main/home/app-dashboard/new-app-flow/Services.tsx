import React, { useState } from "react";
import ServiceContainer from "./ServiceContainer";
import styled from "styled-components";
import Spacer from "components/porter/Spacer";
import Modal from "components/porter/Modal";
import Text from "components/porter/Text";
import Select from "components/porter/Select";
import Input from "components/porter/Input";
import Container from "components/porter/Container";
import Button from "components/porter/Button";

import web from "assets/web.png";
import worker from "assets/worker.png";
import job from "assets/job.png";
import { Service, ServiceType } from "./serviceTypes";

interface ServicesProps {
  services: Service[];
  setServices: (services: Service[]) => void;
}

const Services: React.FC<ServicesProps> = ({ services, setServices }) => {
  const [showAddServiceModal, setShowAddServiceModal] = useState<boolean>(
    false
  );
  const [serviceName, setServiceName] = useState<string>("");
  const [serviceType, setServiceType] = useState<ServiceType>("web");
  const isServiceNameValid = (name: string) => {
    const regex = /^[a-z0-9-]+$/;

    return regex.test(name);
  };
  const isServiceNameDuplicate = (name: string) => {
    const serviceNames = services.map((service) => service.name);
    return serviceNames.includes(name);
  };

  return (
    <>
      {services.length > 0 && (
        <>
          <ServicesContainer>
            {services.map((service, index) => {
              return (
                <ServiceContainer
                  service={service}
                  editService={(newService: Service) =>
                    setServices(
                      services.map((s, i) => (i === index ? newService : s))
                    )
                  }
                  deleteService={() =>
                    setServices(services.filter((_, i) => i !== index))
                  }
                />
              );
            })}
          </ServicesContainer>
          <Spacer y={0.5} />
        </>
      )}
      <AddServiceButton onClick={() => setShowAddServiceModal(true)}>
        <i className="material-icons add-icon">add_icon</i>
        Add a new service
      </AddServiceButton>
      {showAddServiceModal && (
        <Modal closeModal={() => setShowAddServiceModal(false)}>
          <Text size={16}>Add a new service</Text>
          <Spacer y={1} />
          <Text color="helper">Select a service type:</Text>
          <Spacer y={0.5} />
          <Container row>
            <ServiceIcon>
              {serviceType === "web" && <img src={web} />}
              {serviceType === "worker" && <img src={worker} />}
              {serviceType === "job" && <img src={job} />}
            </ServiceIcon>
            <Select
              value={serviceType}
              // this is ugly
              setValue={(value: string) => setServiceType(value as ServiceType)}
              options={[
                { label: "Web", value: "web" },
                { label: "Worker", value: "worker" },
                { label: "Job", value: "job" },
              ]}
            />
          </Container>
          <Spacer y={1} />
          <Text color="helper">Name this service:</Text>
          <Spacer y={0.5} />
          <Input
            placeholder="ex: my-service"
            width="300px"
            value={serviceName}
            error={
              (serviceName != "" &&
                !isServiceNameValid(serviceName) &&
                'Lowercase letters, numbers, and "-" only.') ||
              (isServiceNameDuplicate(serviceName) &&
                "Service name is duplicate")
            }
            setValue={setServiceName}
          />
          <Spacer y={1} />
          <Button
            onClick={() => {
              setServices([
                ...services,
<<<<<<< HEAD
                Service.default(serviceName, serviceType, { readOnly: false, value: '' }),
=======
                createDefaultService(serviceName, serviceType, {
                  readOnly: false,
                  value: "",
                }),
>>>>>>> 5e6e5389
              ]);
              setShowAddServiceModal(false);
              setServiceName("");
              setServiceType("web");
            }}
            disabled={
              !isServiceNameValid(serviceName) ||
              isServiceNameDuplicate(serviceName)
            }
          >
            <I className="material-icons">add</I> Add service
          </Button>
        </Modal>
      )}
    </>
  );
};

export default Services;

const ServiceIcon = styled.div`
  border: 1px solid #494b4f;
  display: flex;
  align-items: center;
  justify-content: center;
  height: 35px;
  width: 35px;
  margin-right: 10px;
  overflow: hidden;
  border-radius: 5px;
  > img {
    height: 18px;
    animation: floatIn 0.5s 0s;
    @keyframes floatIn {
      from {
        opacity: 0;
        transform: translateY(7px);
      }
      to {
        opacity: 1;
        transform: translateY(0px);
      }
    }
  }
`;

const I = styled.i`
  color: white;
  font-size: 14px;
  display: flex;
  align-items: center;
  margin-right: 7px;
  justify-content: center;
`;

const ServicesContainer = styled.div``;

const AddServiceButton = styled.div`
  color: #aaaabb;
  background: #26292e;
  border: 1px solid #494b4f;
  :hover {
    border: 1px solid #7a7b80;
    color: white;
  }
  display: flex;
  align-items: center;
  border-radius: 5px;
  height: 40px;
  font-size: 13px;
  width: 100%;
  padding-left: 10px;
  cursor: pointer;
  .add-icon {
    width: 30px;
    font-size: 20px;
  }
`;<|MERGE_RESOLUTION|>--- conflicted
+++ resolved
@@ -107,14 +107,7 @@
             onClick={() => {
               setServices([
                 ...services,
-<<<<<<< HEAD
                 Service.default(serviceName, serviceType, { readOnly: false, value: '' }),
-=======
-                createDefaultService(serviceName, serviceType, {
-                  readOnly: false,
-                  value: "",
-                }),
->>>>>>> 5e6e5389
               ]);
               setShowAddServiceModal(false);
               setServiceName("");
