--- conflicted
+++ resolved
@@ -32,14 +32,11 @@
 import InfrastructureRouter from "./infrastructure/InfrastructureRouter";
 import { overrideInfraTabEnabled } from "utils/infrastructure";
 import NoClusterPlaceHolder from "components/NoClusterPlaceHolder";
-<<<<<<< HEAD
 import NewAddOnFlow from "./add-on-dashboard/NewAddOnFlow";
-=======
 import Modal from "components/porter/Modal";
 import Text from "components/porter/Text";
 import Spacer from "components/porter/Spacer";
 import Button from "components/porter/Button";
->>>>>>> 9aa070a4
 
 // Guarded components
 const GuardedProjectSettings = fakeGuardedRoute("settings", "", [
@@ -92,11 +89,8 @@
   const [forceRefreshClusters, setForceRefreshClusters] = useState(false);
   const [ghRedirect, setGhRedirect] = useState(false);
   const [forceSidebar, setForceSidebar] = useState(true);
-<<<<<<< HEAD
   const [theme, setTheme] = useState(standard);
-=======
   const [showWrongEmailModal, setShowWrongEmailModal] = useState(false);
->>>>>>> 9aa070a4
 
   const redirectToNewProject = () => {
     pushFiltered(props, "/new-project", ["project_id"]);
@@ -271,9 +265,11 @@
               .then((res) => {
                 const usage = res.data;
                 setUsage(usage);
+                /*
                 if (usage.exceeded) {
                   setCurrentModal("UsageWarningModal", { usage });
                 }
+                */
               })
               .catch(console.log);
           }
@@ -459,37 +455,36 @@
               }}
             />
             <Route
-            path={[
-              "/cluster-dashboard",
-              "/applications",
-              "/jobs",
-              "/env-groups",
-              "/databases",
-              "/preview-environments",
-              "/stacks",
-            ]}
-            render={() => {
-              if (currentCluster?.id === -1) {
-                return <Loading />;
-              } else if (!currentCluster || !currentCluster.name) {
+              path={[
+                "/cluster-dashboard",
+                "/applications",
+                "/jobs",
+                "/env-groups",
+                "/databases",
+                "/preview-environments",
+                "/stacks",
+              ]}
+              render={() => {
+                if (currentCluster?.id === -1) {
+                  return <Loading />;
+                } else if (!currentCluster || !currentCluster.name) {
+                  return (
+                    <DashboardWrapper>
+                      <NoClusterPlaceHolder></NoClusterPlaceHolder>
+                    </DashboardWrapper>
+                  );
+                }
                 return (
                   <DashboardWrapper>
-                    <NoClusterPlaceHolder></NoClusterPlaceHolder>
+                    <DashboardRouter
+                      currentCluster={currentCluster}
+                      setSidebar={setForceSidebar}
+                      currentView={props.currentRoute}
+                    />
                   </DashboardWrapper>
                 );
-              }
-              return (
-                <DashboardWrapper>
-                  <DashboardRouter
-                    currentCluster={currentCluster}
-                    setSidebar={setForceSidebar}
-                    currentView={props.currentRoute}
-                  />
-                </DashboardWrapper>
-              );
-            }}
-          />
-<<<<<<< HEAD
+              }}
+            />
             <Route
               path={"/integrations"}
               render={() => <GuardedIntegrations />}
@@ -514,55 +509,28 @@
           />,
           document.body
         )}
+        {showWrongEmailModal && 
+          <Modal>
+            <Text size={16}>
+              Oops! This invite link wasn't for {user?.email}
+            </Text>
+            <Spacer y={1} />
+            <Text color="helper">
+              Your account email does not match the email associated with this project invite. 
+              Please log out and sign up again with the correct email using the invite link.
+            </Text>
+            <Spacer y={1} />
+            <Text color="helper">
+              You should reach out to the person who sent you the invite link to get the correct email.
+            </Text>
+            <Spacer y={1} />
+            <Button onClick={props.logOut}>
+              Log out
+            </Button>
+          </Modal>
+        }
       </StyledHome>
     </ThemeProvider>
-=======
-          <Route
-            path={"/integrations"}
-            render={() => <GuardedIntegrations />}
-          />
-          <Route
-            path={"/project-settings"}
-            render={() => <GuardedProjectSettings />}
-          />
-          <Route path={"*"} render={() => <LaunchWrapper />} />
-        </Switch>
-      </ViewWrapper>
-      {createPortal(
-        <ConfirmOverlay
-          show={currentModal === "UpdateProjectModal"}
-          message={
-            currentProject
-              ? `Are you sure you want to delete ${currentProject.name}?`
-              : ""
-          }
-          onYes={handleDelete}
-          onNo={() => setCurrentModal(null, null)}
-        />,
-        document.body
-      )}
-      {showWrongEmailModal && 
-        <Modal>
-          <Text size={16}>
-            Oops! This invite link wasn't for {user?.email}
-          </Text>
-          <Spacer y={1} />
-          <Text color="helper">
-            Your account email does not match the email associated with this project invite. 
-            Please log out and sign up again with the correct email using the invite link.
-          </Text>
-          <Spacer y={1} />
-          <Text color="helper">
-            You should reach out to the person who sent you the invite link to get the correct email.
-          </Text>
-          <Spacer y={1} />
-          <Button onClick={props.logOut}>
-            Log out
-          </Button>
-        </Modal>
-      }
-    </StyledHome>
->>>>>>> 9aa070a4
   );
 };
 
