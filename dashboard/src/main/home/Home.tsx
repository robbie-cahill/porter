--- conflicted
+++ resolved
@@ -5,10 +5,6 @@
 import { Context } from "shared/Context";
 import api from "shared/api";
 import { ClusterType, ProjectType } from "shared/types";
-<<<<<<< HEAD
-import { includesCompletedInfraSet } from "shared/common";
-=======
->>>>>>> a5e47046
 
 import Sidebar from "./sidebar/Sidebar";
 import Dashboard from "./dashboard/Dashboard";
@@ -22,10 +18,6 @@
 import IntegrationsInstructionsModal from "./modals/IntegrationsInstructionsModal";
 import NewProject from "./new-project/NewProject";
 import Navbar from "./navbar/Navbar";
-<<<<<<< HEAD
-import ProvisionerStatus from "./provisioner/ProvisionerStatus";
-=======
->>>>>>> a5e47046
 import ProjectSettings from "./project-settings/ProjectSettings";
 import ConfirmOverlay from "components/ConfirmOverlay";
 import Modal from "./modals/Modal";
@@ -49,10 +41,6 @@
 
   // Track last project id for refreshing clusters on project change
   prevProjectId: number | null;
-<<<<<<< HEAD
-  sidebarReady: boolean; // Fixes error where ~1/3 times reloading to provisioner fails
-=======
->>>>>>> a5e47046
 };
 
 // TODO: Handle cluster connected but with some failed infras (no successful set)
@@ -70,40 +58,6 @@
   // TODO: Refactor and prevent flash + multiple reload
   initializeView = () => {
     let { currentProject } = this.props;
-<<<<<<< HEAD
-    let { currentCluster } = this.context;
-
-    if (!currentProject) return;
-
-    // Check if current project is provisioning
-    api.getInfra(
-      "<token>",
-      {},
-      { project_id: currentProject.id },
-      (err: any, res: any) => {
-        if (err) {
-          console.log(err);
-          return;
-        }
-
-        if (
-          res.data.length > 0 &&
-          !currentCluster &&
-          !includesCompletedInfraSet(res.data)
-        ) {
-          this.props.history.push("provisioner");
-          this.setState({ sidebarReady: true });
-        } else if (this.state.ghRedirect) {
-          this.props.history.push("integrations");
-          this.setState({ sidebarReady: true, ghRedirect: false });
-        } else {
-          // TODO: figure out when exactly in flow we need to send user to dashboard
-          // this.props.history.push("dashboard");
-          this.setState({ sidebarReady: true });
-        }
-      }
-    );
-=======
 
     if (!currentProject) return;
 
@@ -127,7 +81,6 @@
           this.props.history.push("dashboard");
       }
     });
->>>>>>> a5e47046
   };
 
   getProjects = (id?: number) => {
@@ -154,10 +107,6 @@
                 }
               });
               this.context.setCurrentProject(foundProject);
-<<<<<<< HEAD
-              <Redirect to="provisioner"></Redirect>;
-=======
->>>>>>> a5e47046
             }
 
             if (!foundProject) {
@@ -219,11 +168,7 @@
           console.log(err);
           return;
         }
-<<<<<<< HEAD
-        <Redirect to="provisioner"></Redirect>;
-=======
         this.props.history.push("dashboard?tab=provisioner");
->>>>>>> a5e47046
       }
     );
   };
@@ -256,11 +201,7 @@
             });
           } else if (infras[0] === "docr") {
             this.provisionDOCR(tgtIntegration.id, tier, () => {
-<<<<<<< HEAD
-              <Redirect to="provisioner"></Redirect>;
-=======
               this.props.history.push("dashboard?tab=provisioner");
->>>>>>> a5e47046
             });
           } else {
             this.provisionDOKS(tgtIntegration.id, region);
@@ -388,11 +329,6 @@
         );
       } else if (currentView === "integrations") {
         return <Integrations />;
-<<<<<<< HEAD
-      } else if (currentView === "provisioner") {
-        return <ProvisionerStatus />;
-=======
->>>>>>> a5e47046
       } else if (currentView === "project-settings") {
         return <ProjectSettings />;
       }
@@ -405,28 +341,6 @@
 
   renderSidebar = () => {
     if (this.context.projects.length > 0) {
-<<<<<<< HEAD
-      // Force sidebar closed on first provision
-      if (
-        this.props.currentRoute === "provisioner" &&
-        this.state.forceSidebar
-      ) {
-        this.setState({ forceSidebar: false });
-      } else {
-        return (
-          <Sidebar
-            key="sidebar"
-            forceSidebar={this.state.forceSidebar}
-            setWelcome={(x: boolean) => this.setState({ showWelcome: x })}
-            currentView={this.props.currentRoute}
-            forceRefreshClusters={this.state.forceRefreshClusters}
-            setRefreshClusters={(x: boolean) =>
-              this.setState({ forceRefreshClusters: x })
-            }
-          />
-        );
-      }
-=======
       return (
         <Sidebar
           key="sidebar"
@@ -439,7 +353,6 @@
           }
         />
       );
->>>>>>> a5e47046
     }
   };
 
