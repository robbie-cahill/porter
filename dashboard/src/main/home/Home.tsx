import React, { Component } from 'react';
import posthog from 'posthog-js';
import styled from 'styled-components';
import ReactModal from 'react-modal';

import { Context } from '../../shared/Context';
import api from '../../shared/api';
import { ClusterType, ProjectType } from '../../shared/types';
import { includesCompletedInfraSet } from '../../shared/common';

import Sidebar from './sidebar/Sidebar';
import Dashboard from './dashboard/Dashboard';
import ClusterDashboard from './cluster-dashboard/ClusterDashboard';
import Loading from '../../components/Loading';
import Templates from './templates/Templates';
import Integrations from "./integrations/Integrations";
import UpdateClusterModal from './modals/UpdateClusterModal';
import ClusterInstructionsModal from './modals/ClusterInstructionsModal';
import IntegrationsModal from './modals/IntegrationsModal';
import IntegrationsInstructionsModal from './modals/IntegrationsInstructionsModal';
import NewProject from './new-project/NewProject';
import Navbar from './navbar/Navbar';
import ProvisionerStatus from './provisioner/ProvisionerStatus';
import ProjectSettings from './project-settings/ProjectSettings';
import ConfirmOverlay from '../../components/ConfirmOverlay';

type PropsType = {
  logOut: () => void,
  currentProject: ProjectType,
  currentCluster: ClusterType,
};

type StateType = {
  forceSidebar: boolean,
  showWelcome: boolean,
  currentView: string,
  handleDO: boolean, // Trigger DO infra calls after oauth flow if needed
  forceRefreshClusters: boolean, // For updating ClusterSection from modal on deletion

  // Track last project id for refreshing clusters on project change
  prevProjectId: number | null,
  sidebarReady: boolean, // Fixes error where ~1/3 times reloading to provisioner fails
};

// TODO: Handle cluster connected but with some failed infras (no successful set)
export default class Home extends Component<PropsType, StateType> {
  state = {
    forceSidebar: true,
    showWelcome: false,
    currentView: 'dashboard',
    prevProjectId: null as number | null,
    forceRefreshClusters: false,
    sidebarReady: false,
    handleDO: false,
  }

  // TODO: Refactor and prevent flash + multiple reload
  initializeView = () => {
    let { currentProject } = this.props;
    if (currentProject) {
      let { currentCluster } = this.context;
      
      // Check if current project is provisioning
      api.getInfra('<token>', {}, { project_id: currentProject.id }, (err: any, res: any) => {
        if (err) {
          console.log(err);
          return;
        }
<<<<<<< HEAD
        if (res.data.length > 0 && !(currentCluster || includesCompletedInfraSet(res.data))) {
=======
        
        if (!currentCluster && !includesCompletedInfraSet(res.data)) {
>>>>>>> 190c3ae2
          this.setState({ currentView: 'provisioner', sidebarReady: true, });
        } else {
          this.setState({ currentView: 'dashboard', sidebarReady: true });
        }
      });
    }
  }

  getProjects = (id?: number) => {
    let { user, setProjects } = this.context;
    let { currentProject } = this.props;
    api.getProjects('<token>', {}, { id: user.userId }, (err: any, res: any) => {
      if (err) {
        console.log(err);
      } else if (res.data) {
        if (res.data.length === 0) {
          this.setState({ currentView: 'new-project', sidebarReady: true, });
        } else if (res.data.length > 0 && !currentProject) {
          setProjects(res.data);

          let foundProject = null;
          if (id) {
            res.data.forEach((project: ProjectType, i: number) => {
              if (project.id === id) {
                foundProject = project;
              } 
            });
            this.context.setCurrentProject(foundProject);
            this.setState({ currentView: 'provisioner' });
          }

          if (!foundProject) {
            this.context.setCurrentProject(res.data[0]);
            this.initializeView();
          }
        }
      }
    });
  }

  provisionDOCR = (integrationId: number, tier: string, callback?: any) => {
    console.log('Provisioning DOCR...');
    api.createDOCR('<token>', {
      do_integration_id: integrationId,
      docr_name: this.props.currentProject.name,
      docr_subscription_tier: tier,
    }, { 
      project_id: this.props.currentProject.id
    }, (err: any, res: any) => {
      if (err) {
        console.log(err);
        return;
      }
      callback && callback();
    });
  }

  provisionDOKS = (integrationId: number, region: string) => {
    console.log('Provisioning DOKS...');
    api.createDOKS('<token>', {
      do_integration_id: integrationId,
      doks_name: this.props.currentProject.name,
      do_region: region,
    }, { 
      project_id: this.props.currentProject.id
    }, (err: any, res: any) => {
      if (err) {
        console.log(err);
        return;
      }
      this.setState({ currentView: 'provisioner' });
    });
  }

  checkDO = () => {
    let { currentProject } = this.props;
    if (this.state.handleDO && currentProject?.id) {
      api.getOAuthIds('<token>', {}, { 
        project_id: currentProject.id
      }, (err: any, res: any) => {
        if (err) {
          console.log(err);
          return;
        }
        let tgtIntegration = res.data.find((integration: any) => {
          return integration.client === 'do'
        });
        let queryString = window.location.search;
        let urlParams = new URLSearchParams(queryString);
        let tier = urlParams.get('tier');
        let region = urlParams.get('region');
        let infras = urlParams.getAll('infras');
        if (infras.length === 2) {
          this.provisionDOCR(tgtIntegration.id, tier, () => {
            this.provisionDOKS(tgtIntegration.id, region);
          });
        } else if (infras[0] === 'docr') {
          this.provisionDOCR(tgtIntegration.id, tier, () => {
            this.setState({ currentView: 'provisioner' });
          });
        } else {
          this.provisionDOKS(tgtIntegration.id, region);
        }
      });
      this.setState({ handleDO: false });
    }
  }

  componentDidMount() {

    // Handle redirect from DO
    let queryString = window.location.search;
    let urlParams = new URLSearchParams(queryString);

    let err = urlParams.get('error');
    if (err) {
      this.context.setCurrentError(err);
    }

    let provision = urlParams.get('provision');
    let defaultProjectId = null;
    if (provision === 'do') {
      defaultProjectId = parseInt(urlParams.get('project_id'));
      this.setState({ handleDO: true });
      this.checkDO();
    }
    
    let { user } = this.context;
    window.location.href.indexOf('127.0.0.1') === -1 && posthog.init(process.env.POSTHOG_API_KEY, {
      api_host: process.env.POSTHOG_HOST,
      loaded: function(posthog: any) { posthog.identify(user.email) }
    })

    this.getProjects(defaultProjectId);
  }

  // TODO: Need to handle the following cases. Do a deep rearchitecture (Prov -> Dashboard?) if need be:
  // 1. Make sure clicking cluster in course drawer shows cluster-dashboard
  // 2. Make sure switching projects shows appropriate initial view (dashboard || provisioner)
  // 3. Make sure initializing from URL (DO oauth) displays the appropriate initial view
  componentDidUpdate(prevProps: PropsType) {
    if (
      prevProps.currentProject !== this.props.currentProject
      || (!prevProps.currentCluster && this.props.currentCluster)
    ) {
      if (this.state.handleDO) {
        this.checkDO();
      } else {
        this.initializeView();
      }
    }
  }

  // TODO: move into ClusterDashboard
  renderDashboard = () => {
    let { currentCluster, setCurrentModal } = this.context;
    if (currentCluster && !currentCluster.name) {
      return (
        <DashboardWrapper>
          <Placeholder>
            <Bold>Porter - Getting Started</Bold><br /><br />
            1. Navigate to <A onClick={() => setCurrentModal('ClusterConfigModal')}>+ Add a Cluster</A> and provide a kubeconfig. *<br /><br />
            2. Choose which contexts you would like to use from the <A onClick={() => {
              setCurrentModal('ClusterConfigModal', { currentTab: 'select' });
            }}>Select Clusters</A> tab.<br /><br />
            3. For additional information, please refer to our <A>docs</A>.<br /><br /><br />

            * Make sure all fields are explicitly declared (e.g., certs and keys).
          </Placeholder>
        </DashboardWrapper>
      );
    } else if (!currentCluster) {
      return <Loading />
    }

    return (
      <DashboardWrapper>
        <ClusterDashboard
          currentCluster={currentCluster}
          setSidebar={(x: boolean) => this.setState({ forceSidebar: x })}
          setCurrentView={(x: string) => this.setState({ currentView: x })}
        />
      </DashboardWrapper>
    );
  }

  renderContents = () => {
    let { currentView, handleDO } = this.state;
    if (this.context.currentProject) {
      if (currentView === 'cluster-dashboard') {
        return this.renderDashboard();
      } else if (currentView === 'dashboard') {
        return (
          <DashboardWrapper>
            <Dashboard 
              setCurrentView={(x: string) => this.setState({ currentView: x })}
              projectId={this.context.currentProject?.id}
            />
          </DashboardWrapper>
        );
      } else if (currentView === 'integrations') {
        return <Integrations />;
      } else if (currentView === 'new-project') {
        return (
          <NewProject 
            setCurrentView={(x: string, data: any ) => this.setState({ currentView: x })} 
          />
        );
      } else if (currentView === 'provisioner') {
        return (
          <ProvisionerStatus
            setCurrentView={(x: string) => this.setState({ currentView: x })} 
          />
        );
      } else if (currentView === 'project-settings') {
        return (
          <ProjectSettings  setCurrentView={(x: string) => this.setState({ currentView: x })} />
        )
      }

      return (
        <Templates
          setCurrentView={(x: string) => this.setState({ currentView: x })}
        />
      );
    } else {

    }
  }

  setCurrentView = (x: string) => {
    if (x === 'dashboard') {
      this.initializeView();
    } else {
      this.setState({ currentView: x });
    }
  }

  renderSidebar = () => {
    if (this.context.projects.length > 0) {

      // Force sidebar closed on first provision
      if (this.state.currentView === 'provisioner' && this.state.forceSidebar) {
        this.setState({ forceSidebar: false });
      } else {
        return (
          <Sidebar
            forceSidebar={this.state.forceSidebar}
            setWelcome={(x: boolean) => this.setState({ showWelcome: x })}
            setCurrentView={this.setCurrentView}
            currentView={this.state.currentView}
            forceRefreshClusters={this.state.forceRefreshClusters}
            setRefreshClusters={(x: boolean) => this.setState({ forceRefreshClusters: x })}
          />
        );
      }
    }
  }

  projectOverlayCall = () => {
    let { user, setProjects } = this.context;
    api.getProjects('<token>', {}, { id: user.userId }, (err: any, res: any) => {
      if (err) {
        console.log(err)
      } else if (res.data) {
        setProjects(res.data);
        if (res.data.length > 0) {
          this.context.setCurrentProject(res.data[0]);
        } else {
          this.context.currentModalData.setCurrentView('new-project');
        }
        this.context.setCurrentModal(null, null);
      }
    });
  }

  handleDelete = () => {
    let { setCurrentModal, currentProject } = this.context;
    api.deleteProject('<token>', {}, { id: currentProject.id }, (err: any, res: any) => {
      if (err) {
        // console.log(err)
      } else {
        this.projectOverlayCall();
      }
    });

    // Loop through and delete infra of all clusters we've provisioned
    api.getClusters('<token>', {}, { id: currentProject.id }, (err: any, res: any) => {
      if (err) {
        console.log(err);
      } else {
        res.data.forEach((cluster: ClusterType) => {

          // Handle destroying infra we've provisioned
          if (cluster.infra_id) {
            console.log('destroying provisioned infra...', cluster.infra_id);
            api.destroyCluster('<token>', { eks_name: cluster.name }, { 
              project_id: currentProject.id,
              infra_id: cluster.infra_id,
            }, (err: any, res: any) => {
              if (err) {
                console.log(err)
              } else {
                console.log('destroyed provisioned infra:', cluster.infra_id);
              }
            });
          }
        });
      }
    });
    setCurrentModal(null, null)
    this.setState({ currentView: 'dashboard' });
  }

  render() {
    let { currentModal, setCurrentModal, currentProject } = this.context;
    return (
      <StyledHome>
        <ReactModal
          isOpen={currentModal === 'ClusterInstructionsModal'}
          onRequestClose={() => setCurrentModal(null, null)}
          style={TallModalStyles}
          ariaHideApp={false}
        >
          <ClusterInstructionsModal />
        </ReactModal>
        <ReactModal
          isOpen={currentModal === 'UpdateClusterModal'}
          onRequestClose={() => setCurrentModal(null, null)}
          style={ProjectModalStyles}
          ariaHideApp={false}
        >
          <UpdateClusterModal 
            setRefreshClusters={(x: boolean) => this.setState({ forceRefreshClusters: x })} 
          />
        </ReactModal>
        <ReactModal
          isOpen={currentModal === 'IntegrationsModal'}
          onRequestClose={() => setCurrentModal(null, null)}
          style={SmallModalStyles}
          ariaHideApp={false}
        >
          <IntegrationsModal />
        </ReactModal>
        <ReactModal
          isOpen={currentModal === 'IntegrationsInstructionsModal'}
          onRequestClose={() => setCurrentModal(null, null)}
          style={TallModalStyles}
          ariaHideApp={false}
        >
          <IntegrationsInstructionsModal />
        </ReactModal>

        {this.renderSidebar()}

        <ViewWrapper>
          <Navbar
            logOut={this.props.logOut}
            currentView={this.state.currentView} // For form feedback
          />
          {this.renderContents()}
        </ViewWrapper>

        <ConfirmOverlay
          show={currentModal === 'UpdateProjectModal'}
          message={(currentProject) ? `Are you sure you want to delete ${currentProject.name}?` : ''}
          onYes={this.handleDelete}
          onNo={() => setCurrentModal(null, null)}
        />
      </StyledHome>
    );
  }
}

Home.contextType = Context;

const SmallModalStyles = {
  overlay: {
    backgroundColor: 'rgba(0,0,0,0.6)',
    zIndex: 2,
  },
  content: {
    borderRadius: '7px',
    border: 0,
    width: '760px',
    maxWidth: '80vw',
    margin: '0 auto',
    height: '425px',
    top: 'calc(50% - 214px)',
    backgroundColor: '#202227',
    animation: 'floatInModal 0.5s 0s',
    overflow: 'visible',
  },
};

const ProjectModalStyles = {
  overlay: {
    backgroundColor: 'rgba(0,0,0,0.6)',
    zIndex: 2,
  },
  content: {
    borderRadius: '7px',
    border: 0,
    width: '565px',
    maxWidth: '80vw',
    margin: '0 auto',
    height: '275px',
    top: 'calc(50% - 160px)',
    backgroundColor: '#202227',
    animation: 'floatInModal 0.5s 0s',
    overflow: 'visible',
  },
};

const TallModalStyles = {
  overlay: {
    backgroundColor: 'rgba(0,0,0,0.6)',
    zIndex: 2,
  },
  content: {
    borderRadius: '7px',
    border: 0,
    width: '760px',
    maxWidth: '80vw',
    margin: '0 auto',
    height: '650px',
    top: 'calc(50% - 325px)',
    backgroundColor: '#202227',
    animation: 'floatInModal 0.5s 0s',
    overflow: 'visible',
  },
};

const ViewWrapper = styled.div`
  height: 100%;
  width: 100vw;
  padding-top: 30px;
  overflow-y: auto;
  display: flex;
  flex: 1;
  justify-content: center;
  background: #202227;
  position: relative;
`;

const DashboardWrapper = styled.div`
  width: 80%;
  padding-top: 50px;
  min-width: 300px;
  padding-bottom: 120px;
`;

const A = styled.a`
  color: #ffffff;
  text-decoration: underline;
  cursor: ${(props: { disabled?: boolean }) => props.disabled ? 'not-allowed' : 'pointer'};
`;

const Placeholder = styled.div`
  font-family: "Work Sans", sans-serif;
  color: #6f6f6f;
  font-size: 16px;
  margin-left: 20px;
  margin-top: 24vh;
  user-select: none;
`;

const Bold = styled.div`
  font-weight: bold;
  font-size: 20px;
`;

const StyledHome = styled.div`
  width: 100vw;
  height: 100vh;
  position: fixed;
  top: 0;
  left: 0;
  margin: 0;
  user-select: none;
  display: flex;
  justify-content: center;

  @keyframes floatInModal {
    from {
      opacity: 0; transform: translateY(30px);
    }
    to {
      opacity: 1; transform: translateY(0px);
    }
  }
`;<|MERGE_RESOLUTION|>--- conflicted
+++ resolved
@@ -66,12 +66,8 @@
           console.log(err);
           return;
         }
-<<<<<<< HEAD
+        
         if (res.data.length > 0 && !(currentCluster || includesCompletedInfraSet(res.data))) {
-=======
-        
-        if (!currentCluster && !includesCompletedInfraSet(res.data)) {
->>>>>>> 190c3ae2
           this.setState({ currentView: 'provisioner', sidebarReady: true, });
         } else {
           this.setState({ currentView: 'dashboard', sidebarReady: true });
