--- conflicted
+++ resolved
@@ -127,12 +127,8 @@
 
   provisionDOCR = (integrationId: number, tier: string, callback?: any) => {
     console.log("Provisioning DOCR...");
-<<<<<<< HEAD
-    return api.createDOCR(
-=======
     return api
     .createDOCR(
->>>>>>> 73518274
       "<token>",
       {
         do_integration_id: integrationId,
