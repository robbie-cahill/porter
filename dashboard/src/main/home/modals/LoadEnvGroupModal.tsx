--- conflicted
+++ resolved
@@ -19,10 +19,7 @@
   PopulatedEnvGroup,
 } from "components/porter-form/types";
 import Helper from "components/form-components/Helper";
-<<<<<<< HEAD
-=======
 import DocsHelper from "components/DocsHelper";
->>>>>>> 0907e8a0
 
 type PropsType = {
   namespace: string;
@@ -30,10 +27,7 @@
   closeModal: () => void;
   existingValues: Record<string, string>;
   setValues: (values: Record<string, string>) => void;
-<<<<<<< HEAD
-=======
   enableSyncedEnvGroups?: boolean;
->>>>>>> 0907e8a0
   syncedEnvGroups?: PopulatedEnvGroup[];
   setSyncedEnvGroups?: (values: PopulatedEnvGroup) => void;
 };
@@ -42,7 +36,7 @@
   envGroups: any[];
   loading: boolean;
   error: boolean;
-  selectedEnvGroup: EnvGroupData | null;
+  selectedEnvGroup: PopulatedEnvGroup | null;
   buttonStatus: string;
   shouldSync: boolean;
 };
@@ -244,26 +238,6 @@
               )}
             </SidebarSection>
           )}
-<<<<<<< HEAD
-          <CheckboxRow
-            checked={this.state.shouldSync}
-            toggle={() =>
-              this.setState((prevState) => ({
-                shouldSync: !prevState.shouldSync,
-              }))
-            }
-            label="Enable env var synchronization"
-            disabled={this.state.selectedEnvGroup?.meta_version === 1}
-          />
-
-          {this.state.selectedEnvGroup?.meta_version === 1 && (
-            <Helper color="#f5cb42">
-              Looks like the env group you selected belongs to an old version
-              and is not available for syncing. You can fix this by updating the
-              env group from the env groups tab.
-            </Helper>
-          )}
-=======
           <AbsoluteWrapper>
             {this.props.enableSyncedEnvGroups ? (
               <>
@@ -297,7 +271,6 @@
               </Helper>
             )}
           </AbsoluteWrapper>
->>>>>>> 0907e8a0
         </GroupModalSections>
 
         <SaveButton
