--- conflicted
+++ resolved
@@ -254,11 +254,7 @@
   height: ${(props) => (props.showSave ? "calc(100% - 50px)" : "100%")};
   background: #ffffff11;
   color: #ffffff;
-<<<<<<< HEAD
-  padding: 0px 35px 0;
-=======
   padding: 0px 35px 20px;
->>>>>>> b18be841
   position: relative;
   border-radius: 8px;
   font-size: 13px;
