--- conflicted
+++ resolved
@@ -1,38 +1,3 @@
-<<<<<<< HEAD
-import React, { Component } from "react";
-import styled from "styled-components";
-import github from "assets/github.png";
-import info from "assets/info.svg";
-
-import api from "shared/api";
-import { RepoType, ChartType } from "shared/types";
-import { Context } from "shared/Context";
-
-import Loading from "components/Loading";
-import BranchList from "./BranchList";
-import ContentsList from "./ContentsList";
-import NewGHAction from "./NewGHAction";
-
-type PropsType = {
-  chart: ChartType | null;
-  forceExpanded?: boolean;
-  selectedRepo: RepoType | null;
-  selectedBranch: string;
-  subdirectory: string;
-  setSelectedRepo: (x: RepoType) => void;
-  setSelectedBranch: (x: string) => void;
-  setSubdirectory: (x: string) => void;
-};
-
-type StateType = {
-  isExpanded: boolean;
-  loading: boolean;
-  error: boolean;
-  repos: RepoType[];
-  branchGrID: number;
-  dockerfileSelected: boolean;
-  imageURL: string;
-=======
 import React, { Component } from 'react';
 import styled from 'styled-components';
 import github from 'assets/github.png';
@@ -56,7 +21,6 @@
   branch: string,
   pathIsSet: boolean,
   dockerfileSelected: boolean,
->>>>>>> a5e47046
 };
 
 export default class RepoSelector extends Component<PropsType, StateType> {
@@ -66,207 +30,6 @@
     branch: '',
     pathIsSet: false,
     dockerfileSelected: false,
-<<<<<<< HEAD
-    imageURL: null as string,
-  };
-
-  componentDidMount() {
-    let { currentProject } = this.context;
-
-    // Get repos
-    api.getGitRepos(
-      "<token>",
-      {},
-      { project_id: currentProject.id },
-      (err: any, res: any) => {
-        if (err) {
-          this.setState({ loading: false, error: true });
-        } else {
-          var allRepos: any = [];
-          let counter = 0;
-          for (let i = 0; i < res.data.length; i++) {
-            var grid = res.data[i].id;
-            api.getGitRepoList(
-              "<token>",
-              {},
-              { project_id: currentProject.id, git_repo_id: grid },
-              (err: any, res: any) => {
-                if (err) {
-                  console.log(err);
-                  this.setState({ loading: false, error: true });
-                } else {
-                  res.data.forEach((repo: any, id: number) => {
-                    repo.GHRepoID = grid;
-                  });
-                  allRepos = allRepos.concat(res.data);
-                  this.setState({
-                    repos: allRepos,
-                    loading: false,
-                    error: false,
-                  });
-                }
-              }
-            );
-          }
-        }
-      }
-    );
-  }
-
-  createGHAction = () => {
-    let { currentProject, currentCluster } = this.context;
-    let path = this.props.subdirectory + "/Dockerfile";
-    if (path[0] === "/") {
-      path = path.substring(1, path.length);
-    }
-
-    api.createGHAction(
-      "<token>",
-      {
-        git_repo: this.props.selectedRepo.FullName,
-        image_repo_uri: this.state.imageURL,
-        dockerfile_path: path,
-        git_repo_id: this.props.selectedRepo.GHRepoID,
-      },
-      {
-        project_id: currentProject.id,
-        CLUSTER_ID: currentCluster.id,
-        RELEASE_NAME: this.props.chart.name,
-        RELEASE_NAMESPACE: this.props.chart.namespace,
-      },
-      (err: any, res: any) => {
-        if (err) {
-          console.log(err);
-          this.setState({ error: true });
-        } else {
-          console.log(res.data);
-        }
-      }
-    );
-  };
-
-  renderRepoList = () => {
-    let { repos, loading, error } = this.state;
-    if (loading) {
-      return (
-        <LoadingWrapper>
-          <Loading />
-        </LoadingWrapper>
-      );
-    } else if (error || !repos) {
-      return <LoadingWrapper>Error loading repos.</LoadingWrapper>;
-    } else if (repos.length == 0) {
-      return <LoadingWrapper>No connected repos found.</LoadingWrapper>;
-    }
-
-    return repos.map((repo: RepoType, i: number) => {
-      return (
-        <RepoName
-          key={i}
-          isSelected={repo === this.props.selectedRepo}
-          lastItem={i === repos.length - 1}
-          onClick={() => this.props.setSelectedRepo(repo)}
-        >
-          <img src={github} />
-          {repo.FullName}
-        </RepoName>
-      );
-    });
-  };
-
-  renderExpanded = () => {
-    let {
-      selectedRepo,
-      selectedBranch,
-      subdirectory,
-      setSelectedRepo,
-      setSelectedBranch,
-      setSubdirectory,
-    } = this.props;
-
-    if (!selectedRepo) {
-      return <ExpandedWrapper>{this.renderRepoList()}</ExpandedWrapper>;
-    } else if (selectedBranch === "") {
-      return (
-        <div>
-          <ExpandedWrapperAlt>
-            <BranchList
-              grid={selectedRepo.GHRepoID}
-              setSelectedBranch={(branch: string) => {
-                this.setState({ branchGrID: selectedRepo.GHRepoID });
-                setSelectedBranch(branch);
-              }}
-              repoName={selectedRepo.FullName.split("/")[1]}
-              owner={selectedRepo.FullName.split("/")[0]}
-              selectedBranch={selectedBranch}
-            />
-          </ExpandedWrapperAlt>
-          <ButtonTray>
-            <BackButton width="130px" onClick={() => setSelectedRepo(null)}>
-              <i className="material-icons">keyboard_backspace</i>
-              Select Repo
-            </BackButton>
-          </ButtonTray>
-        </div>
-      );
-    } else if (this.state.dockerfileSelected) {
-      return (
-        <div>
-          <ExpandedWrapperAlt>
-            <NewGHAction
-              repoName={selectedRepo.FullName}
-              dockerPath={subdirectory + "/Dockerfile"}
-              grid={this.state.branchGrID}
-              chart={this.props.chart}
-              imgURL={this.state.imageURL}
-              setURL={(x: string) => this.setState({ imageURL: x })}
-            />
-          </ExpandedWrapperAlt>
-          <ButtonTray>
-            <BackButton
-              width="130px"
-              onClick={() => this.setState({ dockerfileSelected: false })}
-            >
-              <i className="material-icons">keyboard_backspace</i>
-              Select Dockerfile
-            </BackButton>
-            <BackButton width="146px" onClick={() => this.createGHAction()}>
-              <i className="material-icons">play_circle_outline</i>
-              Create Github Action
-            </BackButton>
-          </ButtonTray>
-        </div>
-      );
-    }
-    return (
-      <div>
-        <ExpandedWrapperAlt>
-          <ContentsList
-            grid={this.state.branchGrID}
-            setSubdirectory={(subdirectory: string) =>
-              setSubdirectory(subdirectory)
-            }
-            repoName={selectedRepo.FullName.split("/")[1]}
-            owner={selectedRepo.FullName.split("/")[0]}
-            selectedBranch={selectedBranch}
-            subdirectory={subdirectory}
-            setDockerfile={() => this.setState({ dockerfileSelected: true })}
-          />
-        </ExpandedWrapperAlt>
-        <ButtonTray>
-          <BackButton
-            onClick={() => {
-              setSelectedBranch("");
-              setSubdirectory("");
-              this.setState({ imageURL: "" });
-            }}
-            width="140px"
-          >
-            <i className="material-icons">keyboard_backspace</i>
-            Select Branch
-          </BackButton>
-        </ButtonTray>
-=======
   }
 
   renderExpanded = () => {
@@ -296,31 +59,20 @@
           setActionConfig={setActionConfig}
           setPath={(pathIsSet: boolean) => this.setState({ pathIsSet })}
         />
->>>>>>> a5e47046
       </div>
     );
   };
 
   renderSelected = () => {
-<<<<<<< HEAD
-    let { selectedRepo, subdirectory, selectedBranch } = this.props;
-    if (selectedRepo) {
-      let subdir = subdirectory === "" ? "" : "/" + subdirectory;
-=======
     let { actionConfig } = this.props;
     if (actionConfig.git_repo) {
       let subdir = actionConfig.dockerfile_path === '' ? '' : '/' + actionConfig.dockerfile_path;
->>>>>>> a5e47046
       return (
         <RepoLabel>
           <img src={github} />
           {actionConfig.git_repo + subdir}
           <SelectedBranch>
-<<<<<<< HEAD
-            {!selectedBranch ? "(Select Branch)" : selectedBranch}
-=======
             {!this.state.branch ? '(Select Branch)' : this.state.branch}
->>>>>>> a5e47046
           </SelectedBranch>
         </RepoLabel>
       );
@@ -368,81 +120,6 @@
   margin-left: 10px;
 `;
 
-<<<<<<< HEAD
-const BackButton = styled.div`
-  display: flex;
-  align-items: center;
-  justify-content: space-between;
-  margin-top: 10px;
-  cursor: pointer;
-  font-size: 13px;
-  padding: 5px 10px;
-  border: 1px solid #ffffff55;
-  border-radius: 3px;
-  width: ${(props: { width: string }) => props.width};
-  color: white;
-
-  :hover {
-    background: #ffffff11;
-  }
-
-  > i {
-    color: white;
-    font-size: 18px;
-    margin-right: 10px;
-  }
-`;
-
-const ButtonTray = styled.div`
-  margin-top: 10px;
-  display: flex;
-  flex-direction: row;
-  justify-content: space-between;
-  align-items: center;
-`;
-
-const RepoName = styled.div`
-  display: flex;
-  width: 100%;
-  font-size: 13px;
-  border-bottom: 1px solid
-    ${(props: { lastItem: boolean; isSelected: boolean }) =>
-      props.lastItem ? "#00000000" : "#606166"};
-  color: #ffffff;
-  user-select: none;
-  align-items: center;
-  padding: 10px 0px;
-  cursor: pointer;
-  background: ${(props: { isSelected: boolean; lastItem: boolean }) =>
-    props.isSelected ? "#ffffff22" : "#ffffff11"};
-  :hover {
-    background: #ffffff22;
-
-    > i {
-      background: #ffffff22;
-    }
-  }
-
-  > img {
-    width: 18px;
-    height: 18px;
-    margin-left: 12px;
-    margin-right: 12px;
-  }
-`;
-
-const LoadingWrapper = styled.div`
-  padding: 30px 0px;
-  background: #ffffff11;
-  display: flex;
-  align-items: center;
-  font-size: 13px;
-  justify-content: center;
-  color: #ffffff44;
-`;
-
-=======
->>>>>>> a5e47046
 const ExpandedWrapper = styled.div`
   margin-top: 10px;
   width: 100%;
@@ -452,11 +129,6 @@
   overflow-y: auto;
 `;
 
-<<<<<<< HEAD
-const ExpandedWrapperAlt = styled(ExpandedWrapper)``;
-
-=======
->>>>>>> a5e47046
 const RepoLabel = styled.div`
   display: flex;
   align-items: center;
