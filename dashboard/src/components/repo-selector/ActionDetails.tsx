import ImageSelector from "components/image-selector/ImageSelector";
import React, { Component } from "react";
import styled from "styled-components";

import { Context } from "../../shared/Context";
import { ActionConfigType } from "../../shared/types";
import InputRow from "../values-form/InputRow";

type PropsType = {
  actionConfig: ActionConfigType | null;
  setActionConfig: (x: ActionConfigType) => void;
};

type StateType = {
  dockerRepo: string;
  error: boolean;
};

export default class ActionDetails extends Component<PropsType, StateType> {
  state = {
    dockerRepo: "",
    error: false,
  };

  componentDidMount() {
    if (this.props.actionConfig.dockerfile_path) {
      this.setPath("/Dockerfile");
    } else {
      this.setPath("Dockerfile");
    }
  }

  setPath = (x: string) => {
    let { actionConfig, setActionConfig } = this.props;
    let updatedConfig = actionConfig;
    updatedConfig.dockerfile_path = updatedConfig.dockerfile_path.concat(x);
    setActionConfig(updatedConfig);
  };

  setURL = (x: string) => {
    let { actionConfig, setActionConfig } = this.props;
    let updatedConfig = actionConfig;
    updatedConfig.image_repo_uri = x;
    setActionConfig(updatedConfig);
  };

  renderConfirmation = () => {
    return (
      <Holder>
        <InputRow
          disabled={true}
          label="Git Repository"
          type="text"
          width="100%"
          value={this.props.actionConfig.git_repo}
          setValue={(x: string) => console.log(x)}
        />
        <InputRow
          disabled={true}
          label="Dockerfile Path"
          type="text"
          width="100%"
          value={this.props.actionConfig.dockerfile_path}
          setValue={(x: string) => console.log(x)}
        />
        <Label>Target Image URL</Label>
        <ImageSelector
          selectedTag="latest"
          selectedImageUrl={this.props.actionConfig.image_repo_uri}
          setSelectedImageUrl={this.setURL}
          setSelectedTag={() => null}
          forceExpanded={true}
<<<<<<< HEAD
=======
          noTagSelection={true}
>>>>>>> 865d2d0d
        />
      </Holder>
    );
  };

  render() {
    return <div>{this.renderConfirmation()}</div>;
  }
}

const Label = styled.div`
  color: #ffffff;
  display: flex;
  align-items: center;
  font-size: 13px;
  font-family: "Work Sans", sans-serif;
`;

ActionDetails.contextType = Context;

const Holder = styled.div`
  padding: 0px 12px 24px 12px;
`;<|MERGE_RESOLUTION|>--- conflicted
+++ resolved
@@ -70,10 +70,7 @@
           setSelectedImageUrl={this.setURL}
           setSelectedTag={() => null}
           forceExpanded={true}
-<<<<<<< HEAD
-=======
           noTagSelection={true}
->>>>>>> 865d2d0d
         />
       </Holder>
     );
