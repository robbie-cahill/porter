import React, { Component } from 'react';
import styled from 'styled-components';
import branch_icon from 'assets/branch.png';

<<<<<<< HEAD
import api from 'shared/api';
import { Context } from 'shared/Context';
=======
import api from '../../shared/api';
import { Context } from '../../shared/Context';
import { ActionConfigType } from '../..//shared/types';
>>>>>>> 6a76b4b1

import Loading from '../Loading';

type PropsType = {
  actionConfig: ActionConfigType,
  setBranch: (x: string) => void,
};

type StateType = {
  loading: boolean,
  error: boolean,
  branches: string[]
};

export default class BranchList extends Component<PropsType, StateType> {
  state = {
    loading: true,
    error: false,
    branches: [] as string[]
  }

  componentDidMount() {
    let { actionConfig } = this.props;
    let { currentProject } = this.context;

    // Get branches
    api.getBranches('<token>', {}, {
      project_id: currentProject.id,
      git_repo_id: actionConfig.git_repo_id,
      kind: 'github',
      owner: actionConfig.git_repo.split('/')[0],
      name: actionConfig.git_repo.split('/')[1],
    }, (err: any, res: any) => {
      if (err) {
        console.log(err);
        this.setState({ loading: false, error: true });
      } else {
        this.setState({ branches: res.data, loading: false, error: false });
      }
    });
  }

  renderBranchList = () => {
    let { branches, loading, error } = this.state;
    if (loading) {
      return <LoadingWrapper><Loading /></LoadingWrapper>
    } else if (error || !branches) {
      return <LoadingWrapper>Error loading branches</LoadingWrapper>
    }

    return branches.map((branch: string, i: number) => {
      return (
        <BranchName
          key={i}
          lastItem={i === branches.length - 1}
          onClick={() => this.props.setBranch(branch)}
        >
          <img src={branch_icon} />{branch}
        </BranchName>
      );
    });
  }

  render() {
    return (
      <div>
        {this.renderBranchList()}
      </div>
    );
  }
}

BranchList.contextType = Context;

const BranchName = styled.div`
  display: flex;
  width: 100%;
  font-size: 13px;
  border-bottom: 1px solid ${(props: { lastItem: boolean }) => props.lastItem ? '#00000000' : '#606166'};
  color: #ffffff;
  user-select: none;
  align-items: center;
  padding: 10px 0px;
  cursor: pointer;
  background: #ffffff11;
  :hover {
    background: #ffffff22;

    > i {
      background: #ffffff22;
    }
  }

  > img {
    width: 18px;
    height: 18px;
    margin-left: 12px;
    margin-right: 12px;
  }
`;

const LoadingWrapper = styled.div`
  padding: 30px 0px;
  background: #ffffff11;
  display: flex;
  align-items: center;
  justify-content: center;
  font-size: 13px;
  color: #ffffff44;
`;<|MERGE_RESOLUTION|>--- conflicted
+++ resolved
@@ -2,14 +2,9 @@
 import styled from 'styled-components';
 import branch_icon from 'assets/branch.png';
 
-<<<<<<< HEAD
-import api from 'shared/api';
-import { Context } from 'shared/Context';
-=======
 import api from '../../shared/api';
 import { Context } from '../../shared/Context';
 import { ActionConfigType } from '../..//shared/types';
->>>>>>> 6a76b4b1
 
 import Loading from '../Loading';
 
