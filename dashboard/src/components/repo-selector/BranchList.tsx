--- conflicted
+++ resolved
@@ -2,28 +2,15 @@
 import styled from "styled-components";
 import branch_icon from "assets/branch.png";
 
-<<<<<<< HEAD
-import api from "shared/api";
-import { Context } from "shared/Context";
-=======
 import api from '../../shared/api';
 import { Context } from '../../shared/Context';
 import { ActionConfigType } from '../..//shared/types';
->>>>>>> 5b9415e3
 
 import Loading from "../Loading";
 
 type PropsType = {
-<<<<<<< HEAD
-  grid: number;
-  repoName: string;
-  owner: string;
-  setSelectedBranch: (x: string) => void;
-  selectedBranch: string;
-=======
   actionConfig: ActionConfigType,
   setBranch: (x: string) => void,
->>>>>>> 5b9415e3
 };
 
 type StateType = {
@@ -44,25 +31,6 @@
     let { currentProject } = this.context;
 
     // Get branches
-<<<<<<< HEAD
-    api.getBranches(
-      "<token>",
-      {},
-      {
-        project_id: currentProject.id,
-        git_repo_id: this.props.grid,
-        kind: "github",
-        owner: this.props.owner,
-        name: this.props.repoName,
-      },
-      (err: any, res: any) => {
-        if (err) {
-          console.log(err);
-          this.setState({ loading: false, error: true });
-        } else {
-          this.setState({ branches: res.data, loading: false, error: false });
-        }
-=======
     api.getBranches('<token>', {}, {
       project_id: currentProject.id,
       git_repo_id: actionConfig.git_repo_id,
@@ -75,9 +43,8 @@
         this.setState({ loading: false, error: true });
       } else {
         this.setState({ branches: res.data, loading: false, error: false });
->>>>>>> 5b9415e3
       }
-    );
+    });
   }
 
   renderBranchList = () => {
@@ -117,24 +84,13 @@
   display: flex;
   width: 100%;
   font-size: 13px;
-<<<<<<< HEAD
-  border-bottom: 1px solid
-    ${(props: { lastItem: boolean; isSelected: boolean }) =>
-      props.lastItem ? "#00000000" : "#606166"};
-=======
   border-bottom: 1px solid ${(props: { lastItem: boolean }) => props.lastItem ? '#00000000' : '#606166'};
->>>>>>> 5b9415e3
   color: #ffffff;
   user-select: none;
   align-items: center;
   padding: 10px 0px;
   cursor: pointer;
-<<<<<<< HEAD
-  background: ${(props: { isSelected: boolean; lastItem: boolean }) =>
-    props.isSelected ? "#ffffff22" : "#ffffff11"};
-=======
   background: #ffffff11;
->>>>>>> 5b9415e3
   :hover {
     background: #ffffff22;
 
