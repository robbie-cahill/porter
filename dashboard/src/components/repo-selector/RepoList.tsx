import React, { useContext, useEffect, useState } from "react";
import styled from "styled-components";
import github from "assets/github.png";

import api from "shared/api";
import { ActionConfigType, RepoType } from "shared/types";
import { Context } from "shared/Context";

import Loading from "../Loading";
import SearchBar from "../SearchBar";
import DynamicLink from "components/DynamicLink";

type Props = {
  actionConfig: ActionConfigType | null;
  setActionConfig: (x: ActionConfigType) => void;
  userId?: number;
  readOnly: boolean;
  filteredRepos?: string[];
};

const RepoList: React.FC<Props> = ({
  actionConfig,
  setActionConfig,
  userId,
  readOnly,
  filteredRepos,
}) => {
  const [providers, setProviders] = useState([]);
  const [currentProvider, setCurrentProvider] = useState(null);
  const [repos, setRepos] = useState<RepoType[]>([]);
  const [repoLoading, setRepoLoading] = useState(true);
  const [selectedRepo, setSelectedRepo] = useState(null);
  const [repoError, setRepoError] = useState(false);
  const [searchFilter, setSearchFilter] = useState(null);
  const [hasProviders, setHasProviders] = useState(true);
  const { currentProject, setCurrentError } = useContext(Context);

  useEffect(() => {
    let isSubscribed = true;
    api
      .getGitProviders("<token>", {}, { project_id: currentProject.id })
      .then((res) => {
        const data = res.data;
        if (!isSubscribed) {
          return;
        }

        if (!Array.isArray(data)) {
          setHasProviders(false);
          return;
        }

        setProviders(data);
        setCurrentProvider(data[0]);
      })
      .catch((err) => {
        setHasProviders(false);
        setCurrentError(err);
      });

    return () => {
      isSubscribed = false;
    };
  }, []);

  const loadGithubRepos = async (repoId: number) => {
    try {
      const res = await api.getGitRepoList<
        { FullName: string; Kind: "github" }[]
      >("<token>", {}, { project_id: currentProject.id, git_repo_id: repoId });

      const repos = res.data.map((repo) => ({ ...repo, GHRepoID: repoId }));
      return repos;
    } catch (error) {}
  };

  const loadGitlabRepos = async (integrationId: number) => {
    try {
      const res = await api.getGitlabRepos<string[]>(
        "<token>",
        {},
        { project_id: currentProject.id, integration_id: integrationId }
      );
      const repos: RepoType[] = res.data.map((repo) => ({
        FullName: repo,
        Kind: "gitlab",
        GitIntegrationId: integrationId,
      }));
      return repos;
    } catch (error) {}
  };

  const loadRepos = (provider: any) => {
    if (provider.provider === "github") {
      return loadGithubRepos(provider.installation_id);
    } else {
      return loadGitlabRepos(provider.integration_id);
    }
  };

  useEffect(() => {
    let isSubscribed = true;
    if (!currentProvider) {
      return () => {
        isSubscribed = false;
      };
    }

    setRepoLoading(true);

    loadRepos(currentProvider)
      .then((repos) => {
        if (isSubscribed) {
          setRepos(repos);
        }
      })
      .catch((err) => {
        setRepos([]);
        console.log(err);
      })
      .finally(() => {
        setRepoLoading(false);
      });
  }, [currentProvider]);

  // clear out actionConfig and SelectedRepository if new search is performed
  useEffect(() => {
    setActionConfig({
      git_repo: null,
      image_repo_uri: null,
      git_branch: null,
      git_repo_id: 0,
      kind: "github",
    });
    setSelectedRepo(null);
  }, [searchFilter]);

  const setRepo = (x: RepoType) => {
    let repoConfig: any;
    if (x.Kind === "gitlab") {
      repoConfig = {
        kind: "gitlab",
        git_repo: x.FullName,
        gitlab_integration_id: x.GitIntegrationId,
      };
    } else {
      repoConfig = {
        kind: "github",
        git_repo: x.FullName,
        git_repo_id: x.GHRepoID,
      };
    }

    const updatedConfig = {
      ...actionConfig,
      ...repoConfig,
    };

    setActionConfig(updatedConfig);
    setSelectedRepo(x.FullName);
  };

  const renderRepoList = () => {
    if (repoLoading) {
      return (
        <LoadingWrapper>
          <Loading />
        </LoadingWrapper>
      );
    } else if (repoError) {
      return <LoadingWrapper>Error loading repos.</LoadingWrapper>;
    } else if (!Array.isArray(repos) || repos.length === 0) {
      if (currentProvider.provider === "gitlab") {
        return (
          <LoadingWrapper>
            GitLab could not be reached.
            <A
              to={`${window.location.origin}/api/projects/${currentProject.id}/oauth/gitlab?integration_id=${currentProvider.integration_id}`}
            >
              Connect your GitLab account to Porter
            </A>
            or select another Git provider.
          </LoadingWrapper>
        );
      } else {
        return (
          <LoadingWrapper>
            No connected Github repos found. You can
            <A
              to={`${window.location.origin}/api/integrations/github-app/install`}
            >
              Install Porter in more repositories
            </A>
            or select another git provider.
          </LoadingWrapper>
        );
      }
    }

    // show 10 most recently used repos if user hasn't searched anything yet
    let results =
      searchFilter != null
        ? repos.filter((repo: RepoType) => {
            return repo.FullName.toLowerCase().includes(
              searchFilter.toLowerCase() || ""
            );
          })
        : repos.slice(0, 10);

    if (results.length == 0) {
      return <LoadingWrapper>No matching Github repos found.</LoadingWrapper>;
    } else {
      return results.map((repo: RepoType, i: number) => {
        const shouldDisable = !!filteredRepos?.find(
          (filteredRepo) => repo.FullName === filteredRepo
        );
        return (
          <RepoName
            key={i}
            isSelected={repo.FullName === selectedRepo}
            lastItem={i === repos.length - 1}
            onClick={() => setRepo(repo)}
            readOnly={readOnly}
            disabled={shouldDisable}
          >
            {repo.Kind === "github" ? (
              <img src={github} alt={"github icon"} />
            ) : (
              <i className="devicon-gitlab-plain colored" />
            )}
            {repo.FullName}
            {shouldDisable && ` - This repo was already added`}
          </RepoName>
        );
      });
    }
  };

  const renderExpanded = () => {
    if (readOnly) {
      return <ExpandedWrapperAlt>{renderRepoList()}</ExpandedWrapperAlt>;
    } else {
      return (
        <>
          <div style={{ display: "flex" }}>
            <ProviderSelector
              values={providers}
              currentValue={currentProvider}
              onChange={setCurrentProvider}
            />
            <SearchBar
              setSearchFilter={setSearchFilter}
              disabled={repoError || repoLoading}
              prompt={"Search repos..."}
              fullWidth
            />
          </div>
          <RepoListWrapper>
            <ExpandedWrapper>{renderRepoList()}</ExpandedWrapper>
          </RepoListWrapper>
        </>
      );
    }
  };

  if (!hasProviders) {
    return (
      <>
        <RepoListWrapper>
          <ExpandedWrapper>
            <LoadingWrapper>
              <div
                style={{
                  display: "flex",
                  flexDirection: "column",
                  alignItems: "center",
                  justifyContent: "center",
                }}
              >
                <div>We couldn't find any git provider to connect with.</div>
                <div>
                  You can
<<<<<<< HEAD
                  <A to={"/api/integrations/github-app/install"}>
                    add GitHub repositories
=======
                  <A
                    to={`${window.location.origin}/api/integrations/github-app/install`}
                  >
                    Add Github repositories
>>>>>>> 798c64f0
                  </A>
                  or
                  <A to={"/integrations"}>
                    add a GitLab instance
                  </A>
                </div>
              </div>
            </LoadingWrapper>
          </ExpandedWrapper>
        </RepoListWrapper>
      </>
    );
  }

  return <>{renderExpanded()}</>;
};

export default RepoList;

const ProviderSelector = (props: {
  values: any[];
  currentValue: any;
  onChange: (provider: any) => void;
}) => {
  const { values, currentValue, onChange } = props;
  const [isOpen, setIsOpen] = useState(false);
  const icon = `devicon-${currentValue?.provider}-plain colored`;
  return (
    <ProviderSelectorStyles.Wrapper>
      <ProviderSelectorStyles.Button onClick={() => setIsOpen((prev) => !prev)}>
        <ProviderSelectorStyles.Icon className={icon} />
        {currentValue?.name || currentValue?.instance_url}
      </ProviderSelectorStyles.Button>
      {isOpen ? (
        <ProviderSelectorStyles.OptionWrapper>
          {values.map((provider) => {
            return (
              <ProviderSelectorStyles.Option onClick={() => onChange(provider)}>
                <ProviderSelectorStyles.Icon
                  className={`devicon-${provider?.provider}-plain colored`}
                />
                {provider?.name || provider?.instance_url}
              </ProviderSelectorStyles.Option>
            );
          })}
        </ProviderSelectorStyles.OptionWrapper>
      ) : null}
    </ProviderSelectorStyles.Wrapper>
  );
};

const ProviderSelectorStyles = {
  Wrapper: styled.div`
    position: relative;
    margin-bottom: 10px;
    margin-right: 5px;
  `,
  Button: styled.div`
    border-radius: 5px;
    border: 1px solid white;
    height: 100%;
    border-bottom: 0;
    border: 1px solid #ffffff55;
    border-radius: 3px;
    display: flex;
    align-items: center;
    justify-content: center;
    padding: 6px 15px;
  `,
  OptionWrapper: styled.div`
    position: absolute;
    background-color: #202227;
  `,
  Option: styled.div`
    white-space: nowrap;
    padding: 8px 10px;
    display: flex;
    align-items: center;
    :not(:last-child) {
      border-bottom: 1px solid black;
      border-bottom-width: 90%;
    }
    :hover {
      background-color: #363940;
    }
  `,
  Icon: styled.span`
    font-size: 24px;
    margin-right: 15px;
    color: white;
  `,
};

const RepoListWrapper = styled.div`
  border: 1px solid #ffffff55;
  border-radius: 3px;
  overflow-y: auto;
`;

type RepoNameProps = {
  lastItem: boolean;
  isSelected: boolean;
  readOnly: boolean;
  disabled: boolean;
};

const RepoName = styled.div<RepoNameProps>`
  display: flex;
  width: 100%;
  font-size: 13px;
  border-bottom: 1px solid
    ${(props) => (props.lastItem ? "#00000000" : "#606166")};
  color: ${(props) => (props.disabled ? "#ffffff88" : "#ffffff")};
  user-select: none;
  align-items: center;
  padding: 10px 0px;
  cursor: ${(props) =>
    props.readOnly || props.disabled ? "default" : "pointer"};
  pointer-events: ${(props) =>
    props.readOnly || props.disabled ? "none" : "auto"};

  ${(props) => {
    if (props.disabled) {
      return "";
    }

    if (props.isSelected) {
      return `background: #ffffff22;`;
    }

    return `background: #ffffff11;`;
  }}

  :hover {
    background: #ffffff22;

    > i {
      background: #ffffff22;
    }
  }

  > img,
  i {
    width: 18px;
    height: 18px;
    margin-left: 12px;
    margin-right: 12px;
    font-size: 20px;
  }
`;

const LoadingWrapper = styled.div`
  padding: 30px 0px;
  background: #ffffff11;
  display: flex;
  align-items: center;
  font-size: 13px;
  justify-content: center;
  color: #ffffff44;
`;

const ExpandedWrapper = styled.div`
  width: 100%;
  border-radius: 3px;
  border: 0px solid #ffffff44;
  max-height: 221px;
  top: 40px;

  > i {
    font-size: 18px;
    display: block;
    position: absolute;
    left: 10px;
    top: 10px;
  }
`;

const ExpandedWrapperAlt = styled(ExpandedWrapper)`
  border: 1px solid #ffffff44;
  max-height: 275px;
  overflow-y: auto;
`;

const A = styled(DynamicLink)`
  color: #8590ff;
  text-decoration: underline;
  margin-left: 5px;
  margin-right: 5px;

  cursor: pointer;
`;<|MERGE_RESOLUTION|>--- conflicted
+++ resolved
@@ -280,15 +280,10 @@
                 <div>We couldn't find any git provider to connect with.</div>
                 <div>
                   You can
-<<<<<<< HEAD
-                  <A to={"/api/integrations/github-app/install"}>
-                    add GitHub repositories
-=======
                   <A
                     to={`${window.location.origin}/api/integrations/github-app/install`}
                   >
-                    Add Github repositories
->>>>>>> 798c64f0
+                    add GitHub repositories
                   </A>
                   or
                   <A to={"/integrations"}>
