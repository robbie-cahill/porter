--- conflicted
+++ resolved
@@ -143,15 +143,9 @@
               value={this.props.metaState[key]}
               setActiveValue={(val) => this.props.setMetaState({ [key]: val })}
               options={[
-<<<<<<< HEAD
-                { value: "gcp", label: "Google Cloud Platform (GCP)" },
-                { value: "aws", label: "Amazon Web Services (AWS)" },
-                { value: "do", label: "DigitalOcean" },
-=======
                 { value: 'aws', label: 'Amazon Web Services (AWS)' },
                 { value: 'gcp', label: 'Google Cloud Platform (GCP)' },
                 { value: 'do', label: 'DigitalOcean' },
->>>>>>> a5e47046
               ]}
               dropdownLabel=""
               label={item.label}
