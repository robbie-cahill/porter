--- conflicted
+++ resolved
@@ -5,13 +5,8 @@
 
 type Props = {
   currentStep: string;
-<<<<<<< HEAD
-  steps: { value: string, label: string }[];
-  onClickStep?: (step: string) => void;
-=======
   steps: { value: string; label: string }[];
   onClickStep: (step: string) => void;
->>>>>>> c3e1bfae
 };
 
 const Breadcrumb: React.FC<Props> = ({ currentStep, steps, onClickStep }) => {
@@ -19,27 +14,15 @@
     <StyledBreadcrumb>
       {steps.map((step: { value: string; label: string }, i: number) => {
         return (
-<<<<<<< HEAD
-          <>
-          <Crumb
-            bold={currentStep === step.value}
-            onClick={() => onClickStep && onClickStep(step.value)}
-          >
-            {step.label}
-          </Crumb>
-          {i !== steps.length - 1 && " > "}
-          </>
-=======
           <Fragment key={i}>
             <Crumb
               bold={currentStep === step.value}
-              onClick={() => onClickStep(step.value)}
+              onClick={() => onClickStep && onClickStep(step.value)}
             >
               {step.label}
             </Crumb>
             {i !== steps.length - 1 && " > "}
           </Fragment>
->>>>>>> c3e1bfae
         );
       })}
     </StyledBreadcrumb>
@@ -48,13 +31,9 @@
 
 export default Breadcrumb;
 
-<<<<<<< HEAD
 const StyledBreadcrumb = styled.div`
   color: #aaaabb;
 `;
-=======
-const StyledBreadcrumb = styled.div``;
->>>>>>> c3e1bfae
 
 const Crumb = styled.span<{ bold: boolean }>`
   font-weight: ${props => props.bold ? "600" : "normal"};
