--- conflicted
+++ resolved
@@ -52,11 +52,6 @@
 			if prevSourceConfig.UID == appResource.StackSourceConfigUID {
 				// find the corresponding new source config
 				for _, newSourceConfig := range newSourceConfigs {
-<<<<<<< HEAD
-					fmt.Println(newSourceConfig.SourceConfigID, prevSourceConfig.SourceConfigID)
-					if newSourceConfig.SourceConfigID == prevSourceConfig.SourceConfigID {
-						linkedSourceConfigUID = newSourceConfig.UID
-=======
 
 					// If the source config was created previous to the implemntation of StableSourceConfigID
 					// it means that we should check by the name and not the StableSourceConfigID.
@@ -69,7 +64,6 @@
 						if newSourceConfig.Name == prevSourceConfig.Name {
 							linkedSourceConfigUID = newSourceConfig.UID
 						}
->>>>>>> be660417
 					}
 
 				}
