--- conflicted
+++ resolved
@@ -60,23 +60,8 @@
 			if prevSourceConfig.UID == appResource.StackSourceConfigUID {
 				// find the corresponding new source config
 				for _, newSourceConfig := range newSourceConfigs {
-<<<<<<< HEAD
-
-					// If the source config was created previous to the implemntation of StableSourceConfigID
-					// it means that we should check by the name and not the StableSourceConfigID.
-					// This will happen only once for old source configs.
-					if prevSourceConfig.StableSourceConfigID != "" {
-						if newSourceConfig.StableSourceConfigID == prevSourceConfig.StableSourceConfigID {
-							linkedSourceConfigUID = newSourceConfig.UID
-						}
-					} else {
-						if newSourceConfig.Name == prevSourceConfig.Name {
-							linkedSourceConfigUID = newSourceConfig.UID
-						}
-=======
 					if newSourceConfig.Name == prevSourceConfig.Name {
 						linkedSourceConfigUID = newSourceConfig.UID
->>>>>>> b095035b
 					}
 
 				}
