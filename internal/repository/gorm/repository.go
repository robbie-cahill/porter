package gorm

import (
	"github.com/porter-dev/porter/internal/repository"
	"gorm.io/gorm"
)

// NewRepository returns a Repository which uses
// gorm.DB for querying the database
func NewRepository(db *gorm.DB, key *[32]byte) *repository.Repository {
	return &repository.Repository{
		User:             NewUserRepository(db),
		Session:          NewSessionRepository(db),
		Project:          NewProjectRepository(db),
		Release:          NewReleaseRepository(db),
		GitRepo:          NewGitRepoRepository(db, key),
		Cluster:          NewClusterRepository(db, key),
		HelmRepo:         NewHelmRepoRepository(db, key),
		Registry:         NewRegistryRepository(db, key),
<<<<<<< HEAD
		Infra:         NewInfraRepository(db),
=======
		Infra:            NewInfraRepository(db, key),
		Invite:           NewInviteRepository(db),
>>>>>>> 16cb2230
		KubeIntegration:  NewKubeIntegrationRepository(db, key),
		BasicIntegration: NewBasicIntegrationRepository(db, key),
		OIDCIntegration:  NewOIDCIntegrationRepository(db, key),
		OAuthIntegration: NewOAuthIntegrationRepository(db, key),
		GCPIntegration:   NewGCPIntegrationRepository(db, key),
		AWSIntegration:   NewAWSIntegrationRepository(db, key),
	}
}<|MERGE_RESOLUTION|>--- conflicted
+++ resolved
@@ -17,12 +17,8 @@
 		Cluster:          NewClusterRepository(db, key),
 		HelmRepo:         NewHelmRepoRepository(db, key),
 		Registry:         NewRegistryRepository(db, key),
-<<<<<<< HEAD
-		Infra:         NewInfraRepository(db),
-=======
 		Infra:            NewInfraRepository(db, key),
 		Invite:           NewInviteRepository(db),
->>>>>>> 16cb2230
 		KubeIntegration:  NewKubeIntegrationRepository(db, key),
 		BasicIntegration: NewBasicIntegrationRepository(db, key),
 		OIDCIntegration:  NewOIDCIntegrationRepository(db, key),
