package gorm

import (
	"github.com/porter-dev/porter/internal/repository"
	"gorm.io/gorm"
)

type GormRepository struct {
	user                      repository.UserRepository
	session                   repository.SessionRepository
	project                   repository.ProjectRepository
	cluster                   repository.ClusterRepository
	helmRepo                  repository.HelmRepoRepository
	registry                  repository.RegistryRepository
	gitRepo                   repository.GitRepoRepository
	gitActionConfig           repository.GitActionConfigRepository
	invite                    repository.InviteRepository
	release                   repository.ReleaseRepository
	authCode                  repository.AuthCodeRepository
	dnsRecord                 repository.DNSRecordRepository
	pwResetToken              repository.PWResetTokenRepository
	infra                     repository.InfraRepository
	kubeIntegration           repository.KubeIntegrationRepository
	basicIntegration          repository.BasicIntegrationRepository
	oidcIntegration           repository.OIDCIntegrationRepository
	oauthIntegration          repository.OAuthIntegrationRepository
	gcpIntegration            repository.GCPIntegrationRepository
	awsIntegration            repository.AWSIntegrationRepository
	githubAppInstallation     repository.GithubAppInstallationRepository
	githubAppOAuthIntegration repository.GithubAppOAuthIntegrationRepository
	slackIntegration          repository.SlackIntegrationRepository
	notificationConfig        repository.NotificationConfigRepository
	event                     repository.EventRepository
	projectUsage              repository.ProjectUsageRepository
<<<<<<< HEAD
=======
	onboarding                repository.ProjectOnboardingRepository
>>>>>>> 7bb1123b
}

func (t *GormRepository) User() repository.UserRepository {
	return t.user
}

func (t *GormRepository) Session() repository.SessionRepository {
	return t.session
}

func (t *GormRepository) Project() repository.ProjectRepository {
	return t.project
}

func (t *GormRepository) Cluster() repository.ClusterRepository {
	return t.cluster
}

func (t *GormRepository) HelmRepo() repository.HelmRepoRepository {
	return t.helmRepo
}

func (t *GormRepository) Registry() repository.RegistryRepository {
	return t.registry
}

func (t *GormRepository) GitRepo() repository.GitRepoRepository {
	return t.gitRepo
}

func (t *GormRepository) GitActionConfig() repository.GitActionConfigRepository {
	return t.gitActionConfig
}

func (t *GormRepository) Invite() repository.InviteRepository {
	return t.invite
}

func (t *GormRepository) Release() repository.ReleaseRepository {
	return t.release
}

func (t *GormRepository) AuthCode() repository.AuthCodeRepository {
	return t.authCode
}

func (t *GormRepository) DNSRecord() repository.DNSRecordRepository {
	return t.dnsRecord
}

func (t *GormRepository) PWResetToken() repository.PWResetTokenRepository {
	return t.pwResetToken
}

func (t *GormRepository) Infra() repository.InfraRepository {
	return t.infra
}

func (t *GormRepository) KubeIntegration() repository.KubeIntegrationRepository {
	return t.kubeIntegration
}

func (t *GormRepository) BasicIntegration() repository.BasicIntegrationRepository {
	return t.basicIntegration
}

func (t *GormRepository) OIDCIntegration() repository.OIDCIntegrationRepository {
	return t.oidcIntegration
}

func (t *GormRepository) OAuthIntegration() repository.OAuthIntegrationRepository {
	return t.oauthIntegration
}

func (t *GormRepository) GCPIntegration() repository.GCPIntegrationRepository {
	return t.gcpIntegration
}

func (t *GormRepository) AWSIntegration() repository.AWSIntegrationRepository {
	return t.awsIntegration
}

func (t *GormRepository) GithubAppInstallation() repository.GithubAppInstallationRepository {
	return t.githubAppInstallation
}

func (t *GormRepository) GithubAppOAuthIntegration() repository.GithubAppOAuthIntegrationRepository {
	return t.githubAppOAuthIntegration
}

func (t *GormRepository) SlackIntegration() repository.SlackIntegrationRepository {
	return t.slackIntegration
}

func (t *GormRepository) NotificationConfig() repository.NotificationConfigRepository {
	return t.notificationConfig
}

func (t *GormRepository) Event() repository.EventRepository {
	return t.event
}

func (t *GormRepository) ProjectUsage() repository.ProjectUsageRepository {
	return t.projectUsage
}

<<<<<<< HEAD
=======
func (t *GormRepository) Onboarding() repository.ProjectOnboardingRepository {
	return t.onboarding
}

>>>>>>> 7bb1123b
// NewRepository returns a Repository which persists users in memory
// and accepts a parameter that can trigger read/write errors
func NewRepository(db *gorm.DB, key *[32]byte) repository.Repository {
	return &GormRepository{
		user:                      NewUserRepository(db),
		session:                   NewSessionRepository(db),
		project:                   NewProjectRepository(db),
		cluster:                   NewClusterRepository(db, key),
		helmRepo:                  NewHelmRepoRepository(db, key),
		registry:                  NewRegistryRepository(db, key),
		gitRepo:                   NewGitRepoRepository(db, key),
		gitActionConfig:           NewGitActionConfigRepository(db),
		invite:                    NewInviteRepository(db),
		release:                   NewReleaseRepository(db),
		authCode:                  NewAuthCodeRepository(db),
		dnsRecord:                 NewDNSRecordRepository(db),
		pwResetToken:              NewPWResetTokenRepository(db),
		infra:                     NewInfraRepository(db, key),
		kubeIntegration:           NewKubeIntegrationRepository(db, key),
		basicIntegration:          NewBasicIntegrationRepository(db, key),
		oidcIntegration:           NewOIDCIntegrationRepository(db, key),
		oauthIntegration:          NewOAuthIntegrationRepository(db, key),
		gcpIntegration:            NewGCPIntegrationRepository(db, key),
		awsIntegration:            NewAWSIntegrationRepository(db, key),
		githubAppInstallation:     NewGithubAppInstallationRepository(db),
		githubAppOAuthIntegration: NewGithubAppOAuthIntegrationRepository(db),
		slackIntegration:          NewSlackIntegrationRepository(db, key),
		notificationConfig:        NewNotificationConfigRepository(db),
		event:                     NewEventRepository(db),
		projectUsage:              NewProjectUsageRepository(db),
<<<<<<< HEAD
=======
		onboarding:                NewProjectOnboardingRepository(db),
>>>>>>> 7bb1123b
	}
}<|MERGE_RESOLUTION|>--- conflicted
+++ resolved
@@ -32,10 +32,7 @@
 	notificationConfig        repository.NotificationConfigRepository
 	event                     repository.EventRepository
 	projectUsage              repository.ProjectUsageRepository
-<<<<<<< HEAD
-=======
 	onboarding                repository.ProjectOnboardingRepository
->>>>>>> 7bb1123b
 }
 
 func (t *GormRepository) User() repository.UserRepository {
@@ -142,13 +139,10 @@
 	return t.projectUsage
 }
 
-<<<<<<< HEAD
-=======
 func (t *GormRepository) Onboarding() repository.ProjectOnboardingRepository {
 	return t.onboarding
 }
 
->>>>>>> 7bb1123b
 // NewRepository returns a Repository which persists users in memory
 // and accepts a parameter that can trigger read/write errors
 func NewRepository(db *gorm.DB, key *[32]byte) repository.Repository {
@@ -179,9 +173,6 @@
 		notificationConfig:        NewNotificationConfigRepository(db),
 		event:                     NewEventRepository(db),
 		projectUsage:              NewProjectUsageRepository(db),
-<<<<<<< HEAD
-=======
 		onboarding:                NewProjectOnboardingRepository(db),
->>>>>>> 7bb1123b
 	}
 }