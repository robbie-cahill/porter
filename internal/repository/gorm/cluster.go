--- conflicted
+++ resolved
@@ -2,6 +2,7 @@
 
 import (
 	"context"
+
 	"github.com/porter-dev/porter/internal/models"
 	"github.com/porter-dev/porter/internal/repository"
 	"gorm.io/gorm"
@@ -173,11 +174,7 @@
 	cluster := &models.Cluster{}
 
 	// preload Clusters association
-<<<<<<< HEAD
-	if err := ctxDB.Preload("TokenCache").Where("project_id = ? AND id = ?", projectID, clusterID).First(&cluster).Error; err != nil {
-=======
-	if err := ctxDB.Debug().Where("id = ?", id).First(&cluster).Error; err != nil {
->>>>>>> b42973a1
+	if err := ctxDB.Debug().Where("project_id = ? AND id = ?", projectID, clusterID).First(&cluster).Error; err != nil {
 		return nil, err
 	}
 
