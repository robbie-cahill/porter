--- conflicted
+++ resolved
@@ -18,11 +18,7 @@
 type ServerConf struct {
 	Port         int           `env:"SERVER_PORT,default=8080"`
 	CookieName   string        `env:"COOKIE_NAME,default=porter"`
-<<<<<<< HEAD
-	CookieSecret []byte        `env:"COOKIE_SECRETS,default=secret"`
-=======
 	CookieSecret []byte        `env:"COOKIE_SECRET,default=secret"`
->>>>>>> 710b420d
 	TimeoutRead  time.Duration `env:"SERVER_TIMEOUT_READ,default=5s"`
 	TimeoutWrite time.Duration `env:"SERVER_TIMEOUT_WRITE,default=10s"`
 	TimeoutIdle  time.Duration `env:"SERVER_TIMEOUT_IDLE,default=15s"`
